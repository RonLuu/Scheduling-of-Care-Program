--- conflicted
+++ resolved
@@ -1,6 +1,6 @@
 // dashboard/OrganizationManagement.jsx
 import React from "react";
-import { BiX } from "react-icons/bi"
+import { BiX } from "react-icons/bi";
 
 function OrganizationManagement({ me, jwt, refreshMe, showAdd, setShowAdd }) {
   const [pendingOrgId, setPendingOrgId] = React.useState(
@@ -60,35 +60,50 @@
   };
 
   return (
-    <div className={`organizationmanagement-wrapper ${showAdd ? "on" : "off"}`} onClick={()=>setShowAdd(false)}>
-      <div className={`organizationmanagement ${showAdd ? "on" : "off"}`} onClick={(e) => e.stopPropagation()}>
+    <div
+      className={`organizationmanagement-wrapper ${showAdd ? "on" : "off"}`}
+      onClick={() => setShowAdd(false)}
+    >
+      <div
+        className={`organizationmanagement ${showAdd ? "on" : "off"}`}
+        onClick={(e) => e.stopPropagation()}
+      >
         <div className="organizationmanagement-header">
           <h3>Your organisation</h3>
-          <BiX style={{ fontSize: "250%" }}onClick={()=>setShowAdd(!showAdd)}/>
+          <BiX
+            style={{ fontSize: "250%" }}
+            onClick={() => setShowAdd(!showAdd)}
+          />
         </div>
-        <div className="organizationmanagement-ID" style={{height:"10%"}}>
+        <div className="organizationmanagement-ID" style={{ height: "10%" }}>
           Org:{" "}
-          {
-            me?.organizationId ?
-              <code>{me?.organizationId}</code>
-              :
-              <em>none set</em>
-          }
+          {me?.organizationId ? (
+            <code>{me?.organizationId}</code>
+          ) : (
+            <em>none set</em>
+          )}
         </div>
         {editing ? (
-            <div className="organizationmanagement-edit">
-              <input className="organizationmanagement-edit-input"
-                placeholder="Organisation ID"
-                value={pendingOrgId}
-                onChange={(e) => setPendingOrgId(e.target.value)}
-              />
-              <button className="organizationmanagement-edit-button" onClick={handleSaveOrganization}>
-                Save
-              </button>
-            </div>
+          <div className="organizationmanagement-edit">
+            <input
+              className="organizationmanagement-edit-input"
+              placeholder="Organisation ID"
+              value={pendingOrgId}
+              onChange={(e) => setPendingOrgId(e.target.value)}
+            />
+            <button
+              className="organizationmanagement-edit-button"
+              onClick={handleSaveOrganization}
+            >
+              Save
+            </button>
+          </div>
         ) : (
           <div className="organizationmanagement-change">
-            <button className="organizationmanagement-change-button" onClick={() => setEditing(true)}>
+            <button
+              className="organizationmanagement-change-button"
+              onClick={() => setEditing(true)}
+            >
               Change organization
             </button>
           </div>
@@ -96,23 +111,6 @@
 
         {orgSaveMsg && <p>{orgSaveMsg}</p>}
 
-<<<<<<< HEAD
-      {!me?.organizationId && (
-        <p style={{ color: "#92400e" }}>
-          You must set your organisation before adding a client.
-        </p>
-      )}
-    </div>
-  );
-}
-
-function OrgBadge({ me }) {
-  return (
-    <p>
-      Org:{" "}
-      {me?.organizationId ? <code>{me.organizationId}</code> : <em>none set</em>}
-    </p>
-=======
         {!me?.organizationId && (
           <p style={{ color: "#92400e", fontSize: "15px" }}>
             You must set your organisation before adding a client.
@@ -120,8 +118,6 @@
         )}
       </div>
     </div>
-    
->>>>>>> 50efdbed
   );
 }
 
