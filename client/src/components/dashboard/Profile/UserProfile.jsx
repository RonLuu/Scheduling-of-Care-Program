import React, { useState } from "react";
<<<<<<< HEAD
import { BiUser } from "react-icons/bi";

import useAuth from "../hooks/useAuth";
import NavigationTab from "../../NavigationTab"
import EditInfo from "./EditInfo";
import OrganizationManagement from "./OrganizationManagement";
import "../../../styles/UserProfile.css";
function UserProfile() {
  const [showEdit, setShowEdit] = useState(false);
  const [showAdd, setShowAdd] = useState(false);
  const { me, setMe } = useAuth();
  const jwt = localStorage.getItem("jwt");
=======
import NavigationTab from "../../NavigationTab";
import EditInfo from "./EditInfo";
import { BiUser } from "react-icons/bi";
import "../../../styles/UserProfile.css";

function UserProfile({ me, setMe, onLogout, refreshMe, jwt }) {
  const [showEdit, setShowEdit] = useState(false);

>>>>>>> e988b7e5
  const handleLeaveOrganization = async () => {
    try {
      const r = await fetch("/api/users/me/leave-organization", {
        method: "PATCH",
        headers: {
          "Content-Type": "application/json",
          Authorization: "Bearer " + jwt,
        },
      });
      const d = await r.json();
      if (!r.ok) throw new Error(d.error || "Failed");

      alert("You left the organisation successfully.");

      const rr = await fetch("/api/auth/me", {
        headers: { Authorization: "Bearer " + jwt },
      });
      if (rr.ok) {
        refreshMe();
      }
    } catch (e) {
      alert("Error leaving organisation: " + (e.message || e));
    }
  };

  const logout = () => {
    localStorage.removeItem("jwt");
    setMe(null);
  };

  const refreshMe = async () => {
    const jwt = localStorage.getItem("jwt");
    if (!jwt) return setMe(null);
    try {
      const res = await fetch("/api/auth/me", {
        headers: { Authorization: `Bearer ${jwt}` },
      });
      if (!res.ok) throw new Error();
      const data = await res.json();
      setMe(data.user ?? null);
    } catch {
      setMe(null);
    }
  };
  return (
    <div className={`userprofile-wrapper ${showEdit ? "showEditOn" : ""}`}>
      {showEdit && (
        <EditInfo
          me={me}
          jwt={jwt}
          refreshMe={refreshMe}
          showEdit={showEdit}
          setShowEdit={setShowEdit}
        />
      )}

      {showAdd && (me.role === "Family" || me.role === "PoA") &&
        (
          <OrganizationManagement
            me={me}
            jwt={jwt}
            refreshMe={refreshMe}
            showAdd = {showAdd}
            setShowAdd = {setShowAdd}
          />
        )}

      <NavigationTab className="navigationtab" />

      <div className="userprofile-detail">
        <div className="userprofile-detail1">
          <div className="userprofile-image-wrapper">
            <BiUser className="userprofile-image" />
          </div>

          <div className="userprofile-detail1-general-wrapper">
<<<<<<< HEAD
            <p className="userprofile-detail1-general">{me?.name || "Testing"}</p>
            {(me?.role === "Family" || me?.role === "PoA") && (
              <>
                {!me?.organizationId ? 
                  (
                    <button className="userprofile-detail1-add-button" onClick={() => setShowAdd(!showAdd)}>
                      Add Organization ID
                    </button>
                  ) : 
                  (
                    <button className="userprofile-detail1-add-button" onClick={() => setShowAdd(!showAdd)}>
                      Change Organization ID
                    </button>
                  )
                }
                <button className="userprofile-detail1-edit-button" onClick={() => setShowEdit(!showEdit)}>
                  Edit
                </button>
              </>
            )}
=======
            <p className="userprofile-detail1-general">
              {me?.name || "Please provide your full name..."}
            </p>
            <p className="userprofile-detail1-general">
              {me?.organizationId || "No organization ID yet"}
            </p>
            <button
              className="userprofile-detail1-edit-button"
              onClick={() => setShowEdit(!showEdit)}
            >
              Edit
            </button>
>>>>>>> e988b7e5
          </div>

          <div className="userprofile-detail1-remove-button-wrapper">
            <button
              className="userprofile-detail1-remove-button"
              onClick={handleLeaveOrganization}
            >
              Leave Organization
            </button>
          </div>
        </div>

        <div className="userprofile-detail2" style={{ color: "#252E47" }}>
          <p
            style={{
              fontWeight: "bold",
              fontSize: "35px",
              margin: "2% 0% 2% 5%",
            }}
          >
            Personal Detail
          </p>
          <div className="userprofile-detail2-detailed-wrapper">
            <p className="userprofile-detail2-detailed">
              <strong>Full name:</strong> {me?.name || "Not Set"}
            </p>
            <p className="userprofile-detail2-detailed">
              <strong>Role:</strong> {me?.role || "Not Set"}
            </p>
            <p className="userprofile-detail2-detailed">
              <strong>Phone number:</strong> {me?.mobile || "Not Set"}
            </p>
            <p className="userprofile-detail2-detailed">
              <strong>Email address:</strong> {me?.email || "Not Set"}
            </p>
            <p className="userprofile-detail2-detailed">
              <strong>Address:</strong> {me?.address || "Not Set"}
            </p>
          </div>
        </div>
      </div>
    </div>
  );
}

export default UserProfile;<|MERGE_RESOLUTION|>--- conflicted
+++ resolved
@@ -1,27 +1,13 @@
 import React, { useState } from "react";
-<<<<<<< HEAD
 import { BiUser } from "react-icons/bi";
 
-import useAuth from "../hooks/useAuth";
-import NavigationTab from "../../NavigationTab"
+import NavigationTab from "../../NavigationTab";
 import EditInfo from "./EditInfo";
 import OrganizationManagement from "./OrganizationManagement";
 import "../../../styles/UserProfile.css";
-function UserProfile() {
+function UserProfile({ me, refreshMe, jwt }) {
   const [showEdit, setShowEdit] = useState(false);
   const [showAdd, setShowAdd] = useState(false);
-  const { me, setMe } = useAuth();
-  const jwt = localStorage.getItem("jwt");
-=======
-import NavigationTab from "../../NavigationTab";
-import EditInfo from "./EditInfo";
-import { BiUser } from "react-icons/bi";
-import "../../../styles/UserProfile.css";
-
-function UserProfile({ me, setMe, onLogout, refreshMe, jwt }) {
-  const [showEdit, setShowEdit] = useState(false);
-
->>>>>>> e988b7e5
   const handleLeaveOrganization = async () => {
     try {
       const r = await fetch("/api/users/me/leave-organization", {
@@ -46,26 +32,6 @@
       alert("Error leaving organisation: " + (e.message || e));
     }
   };
-
-  const logout = () => {
-    localStorage.removeItem("jwt");
-    setMe(null);
-  };
-
-  const refreshMe = async () => {
-    const jwt = localStorage.getItem("jwt");
-    if (!jwt) return setMe(null);
-    try {
-      const res = await fetch("/api/auth/me", {
-        headers: { Authorization: `Bearer ${jwt}` },
-      });
-      if (!res.ok) throw new Error();
-      const data = await res.json();
-      setMe(data.user ?? null);
-    } catch {
-      setMe(null);
-    }
-  };
   return (
     <div className={`userprofile-wrapper ${showEdit ? "showEditOn" : ""}`}>
       {showEdit && (
@@ -78,16 +44,25 @@
         />
       )}
 
-      {showAdd && (me.role === "Family" || me.role === "PoA") &&
-        (
-          <OrganizationManagement
-            me={me}
-            jwt={jwt}
-            refreshMe={refreshMe}
-            showAdd = {showAdd}
-            setShowAdd = {setShowAdd}
-          />
-        )}
+      {showAdd && (me.role === "Family" || me.role === "PoA") && (
+        <OrganizationManagement
+          me={me}
+          jwt={jwt}
+          refreshMe={refreshMe}
+          showAdd={showAdd}
+          setShowAdd={setShowAdd}
+        />
+      )}
+
+      {showAdd && (me.role === "Family" || me.role === "PoA") && (
+        <OrganizationManagement
+          me={me}
+          jwt={jwt}
+          refreshMe={refreshMe}
+          showAdd={showAdd}
+          setShowAdd={setShowAdd}
+        />
+      )}
 
       <NavigationTab className="navigationtab" />
 
@@ -98,41 +73,34 @@
           </div>
 
           <div className="userprofile-detail1-general-wrapper">
-<<<<<<< HEAD
-            <p className="userprofile-detail1-general">{me?.name || "Testing"}</p>
+            <p className="userprofile-detail1-general">
+              {me?.name || "Testing"}
+            </p>
             {(me?.role === "Family" || me?.role === "PoA") && (
               <>
-                {!me?.organizationId ? 
-                  (
-                    <button className="userprofile-detail1-add-button" onClick={() => setShowAdd(!showAdd)}>
-                      Add Organization ID
-                    </button>
-                  ) : 
-                  (
-                    <button className="userprofile-detail1-add-button" onClick={() => setShowAdd(!showAdd)}>
-                      Change Organization ID
-                    </button>
-                  )
-                }
-                <button className="userprofile-detail1-edit-button" onClick={() => setShowEdit(!showEdit)}>
+                {!me?.organizationId ? (
+                  <button
+                    className="userprofile-detail1-add-button"
+                    onClick={() => setShowAdd(!showAdd)}
+                  >
+                    Add Organization ID
+                  </button>
+                ) : (
+                  <button
+                    className="userprofile-detail1-add-button"
+                    onClick={() => setShowAdd(!showAdd)}
+                  >
+                    Change Organization ID
+                  </button>
+                )}
+                <button
+                  className="userprofile-detail1-edit-button"
+                  onClick={() => setShowEdit(!showEdit)}
+                >
                   Edit
                 </button>
               </>
             )}
-=======
-            <p className="userprofile-detail1-general">
-              {me?.name || "Please provide your full name..."}
-            </p>
-            <p className="userprofile-detail1-general">
-              {me?.organizationId || "No organization ID yet"}
-            </p>
-            <button
-              className="userprofile-detail1-edit-button"
-              onClick={() => setShowEdit(!showEdit)}
-            >
-              Edit
-            </button>
->>>>>>> e988b7e5
           </div>
 
           <div className="userprofile-detail1-remove-button-wrapper">
