import React, { useState } from "react";
import NavigationTab from "../../NavigationTab";
import { BiUser } from "react-icons/bi";
import "../../../styles/UserProfile.css";
function UserProfile({ me, setMe, onLogout, refreshMe, jwt }) {
  const [showEdit, setShowEdit] = useState(false);
  const handleLeaveOrganization = async () => {
    try {
      const r = await fetch("/api/users/me/leave-organization", {
        method: "PATCH",
        headers: {
          "Content-Type": "application/json",
          Authorization: "Bearer " + jwt,
        },
      });
      const d = await r.json();
      if (!r.ok) throw new Error(d.error || "Failed");

      alert("You left the organisation successfully.");

      const rr = await fetch("/api/auth/me", {
        headers: { Authorization: "Bearer " + jwt },
      });
      if (rr.ok) {
        refreshMe();
      }
    } catch (e) {
      alert("Error leaving organisation: " + (e.message || e));
    }
  };

  return (
    <div className="userprofile-wrapper">
<<<<<<< HEAD
        <div className="userprofile-edit-wrapper">
          {showEdit && 
          (
            <div className={`userprofile-edit ${showEdit ? "on" : "off"}`}>
              testing
              {/* <button onClick={() => setShowEdit(!showEdit)}>Done</button> */}
            </div>
          )}
        </div>
        <div><NavigationTab className="navigationtab"/></div>
        {/* TODO: add a user icon */}
        <div className="userprofile-detail">
          <div className="userprofile-detail1">
              <div className="userprofile-image-wrapper">
                <BiUser className="userprofile-image"></BiUser>
              </div>
              <div className="userprofile-detail1-general-wrapper">
                  <p className="userprofile-detail1-general">{me?.name || "Testing"}</p>
                  <p className="userprofile-detail1-general">{me?.organizationId|| "No organization ID yet"}</p>
                  {/* TODO: edit profile name */}
            <button className="userprofile-detail1-main-button" onClick={() => setShowEdit(!showEdit)}>Edit</button>
              </div>
=======
      {/* <div className="userprofile-edit-wrapper">
        {showEdit && (
          <div className={`userprofile-edit ${showEdit ? "on" : "off"}`}>
            testing
            <button onClick={() => setShowEdit(!showEdit)}>Done</button>
          </div>
        )}
      </div> */}
      <NavigationTab className="navigationtab" setMe={setMe} />
      {/* TODO: add a user icon */}
      <div className="userprofile-detail">
        <div className="userprofile-detail1">
          <div className="userprofile-image-wrapper">
            <BiUser className="userprofile-image"></BiUser>
          </div>
          <div className="userprofile-detail1-general-wrapper">
            <p className="userprofile-detail1-general">
              {me?.name || "Testing"}
            </p>
            <p className="userprofile-detail1-general">
              {me?.organizationId || "No organization ID yet"}
            </p>
            {/* TODO: edit profile name */}
            <button
              className="userprofile-detail1-main-button"
              onClick={() => setShowEdit(!showEdit)}
            >
              Edit
            </button>
>>>>>>> f78e5e5d
          </div>
        </div>
        <div className="userprofile-detail2" style={{ color: "#252E47" }}>
          <p
            style={{
              fontWeight: "bold",
              fontSize: "35px",
              margin: "2% 0% 2% 5%",
            }}
          >
            Personal Detail
          </p>
          <div className="userprofile-detail2-detailed-wrapper">
            <p className="userprofile-detail2-detailed">
              <strong>Full name:</strong> {me?.name || "Testing"}
            </p>
            <p className="userprofile-detail2-detailed">
              <strong>Role:</strong> {me?.role || "Testing"}
            </p>
            <p className="userprofile-detail2-detailed">
              <strong>Phone number:</strong> 04XXXXXXX
            </p>
            <p className="userprofile-detail2-detailed">
              <strong>Email address:</strong> {me?.email || "Testing"}
            </p>
            <p className="userprofile-detail2-detailed">
              <strong>Address:</strong> XXXXXX
            </p>
          </div>
        </div>
      </div>
    </div>
    // <div className="card">
    //   <h2>
    //     Welcome, {(me && me.name) || ""}{" "}
    //     <span className="badge">{(me && me.role) || ""}</span>
    //   </h2>
    //   <p>
    //     {me && me.organizationId && (
    //       <span>
    //         Org: <code>{me.organizationId}</code> ·{" "}
    //       </span>
    //     )}
    //     {(me && me.email) || ""}
    //   </p>

    //   {me && me.organizationId && (
    //     <button className="secondary" onClick={handleLeaveOrganization}>
    //       Leave organization
    //     </button>
    //   )}

    //   <button className="secondary" onClick={onLogout}>
    //     Log out
    //   </button>
    // </div>
  );
}

export default UserProfile;<|MERGE_RESOLUTION|>--- conflicted
+++ resolved
@@ -31,39 +31,17 @@
 
   return (
     <div className="userprofile-wrapper">
-<<<<<<< HEAD
-        <div className="userprofile-edit-wrapper">
-          {showEdit && 
-          (
-            <div className={`userprofile-edit ${showEdit ? "on" : "off"}`}>
-              testing
-              {/* <button onClick={() => setShowEdit(!showEdit)}>Done</button> */}
-            </div>
-          )}
-        </div>
-        <div><NavigationTab className="navigationtab"/></div>
-        {/* TODO: add a user icon */}
-        <div className="userprofile-detail">
-          <div className="userprofile-detail1">
-              <div className="userprofile-image-wrapper">
-                <BiUser className="userprofile-image"></BiUser>
-              </div>
-              <div className="userprofile-detail1-general-wrapper">
-                  <p className="userprofile-detail1-general">{me?.name || "Testing"}</p>
-                  <p className="userprofile-detail1-general">{me?.organizationId|| "No organization ID yet"}</p>
-                  {/* TODO: edit profile name */}
-            <button className="userprofile-detail1-main-button" onClick={() => setShowEdit(!showEdit)}>Edit</button>
-              </div>
-=======
-      {/* <div className="userprofile-edit-wrapper">
+      <div>
         {showEdit && (
           <div className={`userprofile-edit ${showEdit ? "on" : "off"}`}>
             testing
-            <button onClick={() => setShowEdit(!showEdit)}>Done</button>
+            {/* <button onClick={() => setShowEdit(!showEdit)}>Done</button> */}
           </div>
         )}
-      </div> */}
-      <NavigationTab className="navigationtab" setMe={setMe} />
+      </div>
+      <div>
+        <NavigationTab className="navigationtab" />
+      </div>
       {/* TODO: add a user icon */}
       <div className="userprofile-detail">
         <div className="userprofile-detail1">
@@ -84,7 +62,6 @@
             >
               Edit
             </button>
->>>>>>> f78e5e5d
           </div>
         </div>
         <div className="userprofile-detail2" style={{ color: "#252E47" }}>
@@ -117,30 +94,6 @@
         </div>
       </div>
     </div>
-    // <div className="card">
-    //   <h2>
-    //     Welcome, {(me && me.name) || ""}{" "}
-    //     <span className="badge">{(me && me.role) || ""}</span>
-    //   </h2>
-    //   <p>
-    //     {me && me.organizationId && (
-    //       <span>
-    //         Org: <code>{me.organizationId}</code> ·{" "}
-    //       </span>
-    //     )}
-    //     {(me && me.email) || ""}
-    //   </p>
-
-    //   {me && me.organizationId && (
-    //     <button className="secondary" onClick={handleLeaveOrganization}>
-    //       Leave organization
-    //     </button>
-    //   )}
-
-    //   <button className="secondary" onClick={onLogout}>
-    //     Log out
-    //   </button>
-    // </div>
   );
 }
 
