import React from "react";
import NavigationTab from "../../NavigationTab";
<<<<<<< HEAD
import Dropdown from "./dropdown";
=======
import FAQ from "../FAQ/FAQ";
>>>>>>> 57f0aaa2
import "../../../styles/FAQPage.css"
function FAQPage() {
  return (
    <div className>
      <NavigationTab />
<<<<<<< HEAD
      <div className="FAQ-wrapper">
        <h2 style={{ color: "#2C3F70", fontSize:"50px", marginTop:"5%"}}>Frequently Asked Questions</h2>
        <div className="FAQ-questions-answers">
          <Dropdown question={"How do I log out?"} answer={"Use the log out button in the navigation tab"}/>
          {/* <li>
            <strong>Q:</strong> How do I log out? <br />
            <strong>A:</strong> Use the <em>Log Out</em> button in the
            navigation tab.
          </li>
          <li>
            <strong>Q:</strong> How do I add a client? <br />
            <strong>A:</strong> Navigate to the <em>Clients</em> page and use
            the <em>Add Client</em> form.
          </li>
          <li>
            <strong>Q:</strong> Where can I see budget reports? <br />
            <strong>A:</strong> Go to the <em>Budget Reports</em> section from
            the navigation tab.
          </li> */}
        </div>

        <p style={{ marginTop: "1rem", fontStyle: "italic" }}>
          More FAQs coming soon...
        </p>
      </div>
=======
      <FAQ/>
>>>>>>> 57f0aaa2
    </div>
  );
}

export default FAQPage;<|MERGE_RESOLUTION|>--- conflicted
+++ resolved
@@ -1,44 +1,12 @@
 import React from "react";
 import NavigationTab from "../../NavigationTab";
-<<<<<<< HEAD
-import Dropdown from "./dropdown";
-=======
 import FAQ from "../FAQ/FAQ";
->>>>>>> 57f0aaa2
 import "../../../styles/FAQPage.css"
 function FAQPage() {
   return (
     <div className>
       <NavigationTab />
-<<<<<<< HEAD
-      <div className="FAQ-wrapper">
-        <h2 style={{ color: "#2C3F70", fontSize:"50px", marginTop:"5%"}}>Frequently Asked Questions</h2>
-        <div className="FAQ-questions-answers">
-          <Dropdown question={"How do I log out?"} answer={"Use the log out button in the navigation tab"}/>
-          {/* <li>
-            <strong>Q:</strong> How do I log out? <br />
-            <strong>A:</strong> Use the <em>Log Out</em> button in the
-            navigation tab.
-          </li>
-          <li>
-            <strong>Q:</strong> How do I add a client? <br />
-            <strong>A:</strong> Navigate to the <em>Clients</em> page and use
-            the <em>Add Client</em> form.
-          </li>
-          <li>
-            <strong>Q:</strong> Where can I see budget reports? <br />
-            <strong>A:</strong> Go to the <em>Budget Reports</em> section from
-            the navigation tab.
-          </li> */}
-        </div>
-
-        <p style={{ marginTop: "1rem", fontStyle: "italic" }}>
-          More FAQs coming soon...
-        </p>
-      </div>
-=======
       <FAQ/>
->>>>>>> 57f0aaa2
     </div>
   );
 }
