--- conflicted
+++ resolved
@@ -39,11 +39,6 @@
         refreshMe={refreshMe}
         jwt={jwt}
       />
-<<<<<<< HEAD
-
-      
-=======
->>>>>>> 50efdbed
     </>
   );
 }
