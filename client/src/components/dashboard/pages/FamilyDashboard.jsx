--- conflicted
+++ resolved
@@ -524,66 +524,9 @@
           </div>
 
           {selectedClient && (
-<<<<<<< HEAD
             <div className="dashboard-widgets">
               <DashboardContent client={selectedClient} jwt={jwt} />
             </div>
-=======
-            <>
-              {/* Section Navigation */}
-              <div className="section-nav">
-                <button
-                  className={activeSection === "overview" ? "active" : ""}
-                  onClick={() => setActiveSection("overview")}
-                >
-                  📊 Overview
-                </button>
-                <button
-                  className={activeSection === "tasks" ? "active" : ""}
-                  onClick={() => setActiveSection("tasks")}
-                >
-                  ✓ Care Tasks
-                </button>
-                <button
-                  className={activeSection === "supplies" ? "active" : ""}
-                  onClick={() => setActiveSection("supplies")}
-                >
-                  🛒 Supplies & Purchases
-                </button>
-                <button
-                  className={activeSection === "schedule" ? "active" : ""}
-                  onClick={() => setActiveSection("schedule")}
-                >
-                  📅 Schedule & Shifts
-                </button>
-                <button
-                  className={activeSection === "budget" ? "active" : ""}
-                  onClick={() => setActiveSection("budget")}
-                >
-                  💰 Budget & Reports
-                </button>
-              </div>
-
-              {/* Section Content */}
-              <div className="section-content">
-                {activeSection === "overview" && (
-                  <OverviewSection client={selectedClient} jwt={jwt} />
-                )}
-                {activeSection === "tasks" && (
-                  <TasksSection client={selectedClient} jwt={jwt} />
-                )}
-                {activeSection === "supplies" && (
-                  <SuppliesSection client={selectedClient} jwt={jwt} />
-                )}
-                {activeSection === "schedule" && (
-                  <ScheduleSection client={selectedClient} jwt={jwt} />
-                )}
-                {activeSection === "budget" && (
-                  <BudgetSection client={selectedClient} jwt={jwt} />
-                )}
-              </div>
-            </>
->>>>>>> 8ce58421
           )}
         </div>
       </div>
@@ -1158,38 +1101,26 @@
 
       try {
         // Fetch multiple endpoints in parallel
-<<<<<<< HEAD
-        const [tasksRes, suppliesRes, budgetRes, accessRequestsRes] = await Promise.all([
-          fetch(`/api/care-tasks/client/${client._id}`, {
-            headers: { Authorization: `Bearer ${jwt}` }
-          }),
-          fetch(`/api/care-need-items?personId=${client._id}`, {
-            headers: { Authorization: `Bearer ${jwt}` }
-          }),
-          fetch(`/api/budget-plans?personId=${client._id}&year=${new Date().getFullYear()}`, {
-            headers: { Authorization: `Bearer ${jwt}` }
-          }).catch(() => ({ ok: false })),
-          fetch(`/api/access-requests/incoming`, {
-            headers: { Authorization: `Bearer ${jwt}` }
-          }).catch(() => ({ ok: false }))
-        ]);
-=======
         const [tasksRes, suppliesRes, budgetRes, accessRequestsRes] =
           await Promise.all([
             fetch(`/api/care-tasks/client/${client._id}`, {
               headers: { Authorization: `Bearer ${jwt}` },
             }),
-            fetch(`/api/care-need-items/client/${client._id}`, {
+            fetch(`/api/care-need-items?personId=${client._id}`, {
               headers: { Authorization: `Bearer ${jwt}` },
             }),
-            fetch(`/api/budget/client/${client._id}`, {
-              headers: { Authorization: `Bearer ${jwt}` },
-            }).catch(() => ({ ok: false })), // Budget endpoint might not exist
+            fetch(
+              `/api/budget-plans?personId=${
+                client._id
+              }&year=${new Date().getFullYear()}`,
+              {
+                headers: { Authorization: `Bearer ${jwt}` },
+              }
+            ).catch(() => ({ ok: false })),
             fetch(`/api/access-requests/incoming`, {
               headers: { Authorization: `Bearer ${jwt}` },
-            }).catch(() => ({ ok: false })), // Access requests might fail
+            }).catch(() => ({ ok: false })),
           ]);
->>>>>>> 8ce58421
 
         const tasks = tasksRes.ok ? await tasksRes.json() : [];
         const supplies = suppliesRes.ok ? await suppliesRes.json() : [];
@@ -1214,25 +1145,30 @@
         };
 
         // Process budget data
-<<<<<<< HEAD
         const budgetPlan = budget?.budgetPlan;
 
         // Calculate actual spending from completed tasks (only current year)
         const currentYear = new Date().getFullYear();
-        const completedTasks = tasks.filter(t => {
-          if (t.status !== 'Completed' || !t.cost) return false;
-          const taskDate = t.completedAt ? new Date(t.completedAt) : new Date(t.dueDate);
+        const completedTasks = tasks.filter((t) => {
+          if (t.status !== "Completed" || !t.cost) return false;
+          const taskDate = t.completedAt
+            ? new Date(t.completedAt)
+            : new Date(t.dueDate);
           return taskDate.getFullYear() === currentYear;
         });
 
-        const totalSpent = completedTasks.reduce((sum, t) => sum + (t.cost || 0), 0);
+        const totalSpent = completedTasks.reduce(
+          (sum, t) => sum + (t.cost || 0),
+          0
+        );
 
         // Calculate spending per budget item
         const itemSpending = {};
-        completedTasks.forEach(task => {
+        completedTasks.forEach((task) => {
           if (task.budgetItemId) {
             const itemId = String(task.budgetItemId);
-            itemSpending[itemId] = (itemSpending[itemId] || 0) + (task.cost || 0);
+            itemSpending[itemId] =
+              (itemSpending[itemId] || 0) + (task.cost || 0);
           }
         });
 
@@ -1251,8 +1187,8 @@
             hasSignificantTimeRemaining = percentTimeRemaining >= 50;
           }
 
-          (budgetPlan.categories || []).forEach(category => {
-            (category.items || []).forEach(item => {
+          (budgetPlan.categories || []).forEach((category) => {
+            (category.items || []).forEach((item) => {
               const itemId = String(item._id);
               const spent = itemSpending[itemId] || 0;
               const allocated = item.budget || 0;
@@ -1261,7 +1197,10 @@
                 const percentSpent = (spent / allocated) * 100;
                 // Warn if: (100%+ spent) OR (80%+ spent AND 50%+ time remaining)
                 const isOverBudget = percentSpent >= 100;
-                const isHighSpendingWithTimeLeft = percentSpent >= 80 && (hasSignificantTimeRemaining || !budgetPlan.budgetPeriodStart);
+                const isHighSpendingWithTimeLeft =
+                  percentSpent >= 80 &&
+                  (hasSignificantTimeRemaining ||
+                    !budgetPlan.budgetPeriodStart);
 
                 if (isOverBudget || isHighSpendingWithTimeLeft) {
                   itemWarnings.push({
@@ -1270,7 +1209,7 @@
                     spent,
                     allocated,
                     percentSpent,
-                    isOver: spent > allocated
+                    isOver: spent > allocated,
                   });
                 }
               }
@@ -1278,285 +1217,28 @@
           });
         }
 
-        const budgetStats = budgetPlan ? {
-          allocated: budgetPlan.yearlyBudget || 0,
-          spent: totalSpent,
-          remaining: (budgetPlan.yearlyBudget || 0) - totalSpent,
-          categories: budgetPlan.categories || [],
-          categoryCount: (budgetPlan.categories || []).length,
-          itemsCount: (budgetPlan.categories || []).reduce((total, cat) => total + (cat.items || []).length, 0),
-          itemWarnings: itemWarnings
-        } : { allocated: 0, spent: 0, remaining: 0, categories: [], categoryCount: 0, itemsCount: 0, itemWarnings: [] };
-
-        // Generate recent activity
-        const recentActivity = [
-          ...tasks.slice(0, 3).map(t => ({
-            type: 'task',
-            message: `Task "${t.title}" ${t.status === 'Complete' ? 'completed' : 'updated'}`,
-            time: new Date(t.updatedAt || t.createdAt).toLocaleString()
-          })),
-          ...supplies.slice(0, 2).map(s => ({
-            type: 'supply',
-            message: `Supply "${s.name}" needs attention`,
-            time: new Date(s.updatedAt || s.createdAt).toLocaleString()
-          }))
-        ].sort((a, b) => new Date(b.time) - new Date(a.time)).slice(0, 5);
-
-        setOverviewData({
-          tasks: taskStats,
-          supplies: supplyStats,
-          budget: budgetStats,
-          recentActivity,
-          accessRequests,
-          loading: false,
-          error: null
-        });
-
-      } catch (error) {
-        console.error('Error fetching overview data:', error);
-        setOverviewData(prev => ({
-          ...prev,
-          loading: false,
-          error: 'Failed to load overview data'
-        }));
-      }
-    };
-
-    fetchOverviewData();
-  }, [client?._id, jwt]);
-
-  if (overviewData.loading) {
-    return (
-      <div className="dashboard-loading">
-        <p>Loading dashboard...</p>
-      </div>
-    );
-  }
-
-  if (overviewData.error) {
-    return (
-      <div className="dashboard-error">
-        <p>Error: {overviewData.error}</p>
-        <button onClick={() => window.location.reload()}>Retry</button>
-      </div>
-    );
-  }
-
-  const { tasks, supplies, budget, recentActivity, accessRequests } = overviewData;
-
-  return (
-    <div className="widgets-container">
-      {/* Access Requests - Full Width Alert */}
-      {accessRequests.length > 0 && (
-        <AccessRequestsWidget requests={accessRequests} jwt={jwt} onUpdate={() => window.location.reload()} />
-      )}
-
-      {/* Horizontal Layout for Main Content */}
-      <div className="dashboard-content">
-        {/* Left: Getting Started / Schedule */}
-        <div className="content-left">
-          <GettingStartedOrSchedule
-            client={client}
-            jwt={jwt}
-            hasBudget={budget.allocated > 0}
-            hasTasks={tasks.total > 0}
-          />
-        </div>
-
-        {/* Right: Budget Widget */}
-        <div className="content-right">
-          <BudgetWidget budget={budget} client={client} />
-        </div>
-      </div>
-
-      <style jsx>{`
-        .widgets-container {
-          display: flex;
-          flex-direction: column;
-          gap: 1.5rem;
-        }
-
-        .dashboard-content {
-          display: grid;
-          grid-template-columns: 1fr 1fr;
-          gap: 1.5rem;
-          align-items: start;
-        }
-
-        .content-left {
-          min-width: 0;
-        }
-
-        .content-right {
-          min-width: 0;
-        }
-
-        .dashboard-loading,
-        .dashboard-error {
-          text-align: center;
-          padding: 3rem;
-          color: #6b7280;
-        }
-
-        .dashboard-error button {
-          margin-top: 1rem;
-          padding: 0.75rem 1.5rem;
-          background: #667eea;
-          color: white;
-          border: none;
-          border-radius: 8px;
-          font-weight: 600;
-          cursor: pointer;
-        }
-
-        @media (max-width: 1024px) {
-          .dashboard-content {
-            grid-template-columns: 1fr;
-          }
-        }
-      `}</style>
-    </div>
-  );
-}
-
-// Enhanced Overview Section with real data (DEPRECATED - kept for reference)
-function OverviewSection_OLD({ client, jwt }) {
-  const [overviewData, setOverviewData] = React.useState({
-    tasks: { total: 0, completed: 0, pending: 0, overdue: 0 },
-    supplies: { total: 0, needsPurchase: 0, lowStock: 0 },
-    budget: { spent: 0, allocated: 0, remaining: 0 },
-    recentActivity: [],
-    accessRequests: [],
-    loading: true,
-    error: null
-  });
-
-  // Fetch overview data for the selected client
-  React.useEffect(() => {
-    if (!client?._id || !jwt) return;
-
-    const fetchOverviewData = async () => {
-      setOverviewData(prev => ({ ...prev, loading: true, error: null }));
-
-      try {
-        // Fetch multiple endpoints in parallel
-        const [tasksRes, suppliesRes, budgetRes, accessRequestsRes] = await Promise.all([
-          fetch(`/api/care-tasks/client/${client._id}`, {
-            headers: { Authorization: `Bearer ${jwt}` }
-          }),
-          fetch(`/api/care-need-items?personId=${client._id}`, {
-            headers: { Authorization: `Bearer ${jwt}` }
-          }),
-          fetch(`/api/budget-plans?personId=${client._id}&year=${new Date().getFullYear()}`, {
-            headers: { Authorization: `Bearer ${jwt}` }
-          }).catch(() => ({ ok: false })), // Budget planning endpoint
-          fetch(`/api/access-requests/incoming`, {
-            headers: { Authorization: `Bearer ${jwt}` }
-          }).catch(() => ({ ok: false })) // Access requests might fail
-        ]);
-
-        const tasks = tasksRes.ok ? await tasksRes.json() : [];
-        const supplies = suppliesRes.ok ? await suppliesRes.json() : [];
-        const budget = budgetRes?.ok ? await budgetRes.json() : null;
-        const accessRequests = accessRequestsRes?.ok ? await accessRequestsRes.json() : [];
-
-        // Process tasks data
-        const taskStats = {
-          total: tasks.length,
-          completed: tasks.filter(t => t.status === 'Complete').length,
-          pending: tasks.filter(t => t.status === 'Scheduled').length,
-          overdue: tasks.filter(t => t.status === 'Missed').length
-        };
-
-        // Process supplies data
-        const supplyStats = {
-          total: supplies.length,
-          needsPurchase: supplies.filter(s => s.status === 'pending').length,
-          lowStock: supplies.filter(s => s.priority === 'high').length
-        };
-
-        // Process budget data from budget planning
-        const budgetPlan = budget?.budgetPlan;
-
-        // Calculate actual spending from completed tasks (only current year)
-        const currentYear = new Date().getFullYear();
-        const completedTasks = tasks.filter(t => {
-          if (t.status !== 'Completed' || !t.cost) return false;
-          const taskDate = t.completedAt ? new Date(t.completedAt) : new Date(t.dueDate);
-          return taskDate.getFullYear() === currentYear;
-        });
-
-        const totalSpent = completedTasks.reduce((sum, t) => sum + (t.cost || 0), 0);
-
-        // Calculate spending per budget item
-        const itemSpending = {};
-        completedTasks.forEach(task => {
-          if (task.budgetItemId) {
-            const itemId = String(task.budgetItemId);
-            itemSpending[itemId] = (itemSpending[itemId] || 0) + (task.cost || 0);
-          }
-        });
-
-        // Find budget items that need warnings
-        const itemWarnings = [];
-        if (budgetPlan) {
-          // Calculate time remaining if budget period dates are available
-          let hasSignificantTimeRemaining = false;
-          if (budgetPlan.budgetPeriodStart && budgetPlan.budgetPeriodEnd) {
-            const now = new Date();
-            const start = new Date(budgetPlan.budgetPeriodStart);
-            const end = new Date(budgetPlan.budgetPeriodEnd);
-            const totalDuration = end - start;
-            const timeRemaining = end - now;
-            const percentTimeRemaining = (timeRemaining / totalDuration) * 100;
-            hasSignificantTimeRemaining = percentTimeRemaining >= 50;
-          }
-
-          (budgetPlan.categories || []).forEach(category => {
-            (category.items || []).forEach(item => {
-              const itemId = String(item._id);
-              const spent = itemSpending[itemId] || 0;
-              const allocated = item.budget || 0;
-
-              if (allocated > 0 && spent > 0) {
-                const percentSpent = (spent / allocated) * 100;
-                // Warn if: (100%+ spent) OR (80%+ spent AND 50%+ time remaining)
-                const isOverBudget = percentSpent >= 100;
-                const isHighSpendingWithTimeLeft = percentSpent >= 80 && (hasSignificantTimeRemaining || !budgetPlan.budgetPeriodStart);
-
-                if (isOverBudget || isHighSpendingWithTimeLeft) {
-                  itemWarnings.push({
-                    categoryName: category.name,
-                    itemName: item.name,
-                    spent,
-                    allocated,
-                    percentSpent,
-                    isOver: spent > allocated
-                  });
-                }
-              }
-            });
-          });
-        }
-
-        const budgetStats = budgetPlan ? {
-          allocated: budgetPlan.yearlyBudget || 0,
-          spent: totalSpent,
-          remaining: (budgetPlan.yearlyBudget || 0) - totalSpent,
-          categories: budgetPlan.categories || [],
-          categoryCount: (budgetPlan.categories || []).length,
-          itemsCount: (budgetPlan.categories || []).reduce((total, cat) => total + (cat.items || []).length, 0),
-          itemWarnings: itemWarnings
-        } : { allocated: 0, spent: 0, remaining: 0, categories: [], categoryCount: 0, itemsCount: 0, itemWarnings: [] };
-=======
-        const budgetStats = budget
+        const budgetStats = budgetPlan
           ? {
-              spent: budget.totalSpent || 0,
-              allocated: budget.totalBudget || 0,
-              remaining: (budget.totalBudget || 0) - (budget.totalSpent || 0),
+              allocated: budgetPlan.yearlyBudget || 0,
+              spent: totalSpent,
+              remaining: (budgetPlan.yearlyBudget || 0) - totalSpent,
+              categories: budgetPlan.categories || [],
+              categoryCount: (budgetPlan.categories || []).length,
+              itemsCount: (budgetPlan.categories || []).reduce(
+                (total, cat) => total + (cat.items || []).length,
+                0
+              ),
+              itemWarnings: itemWarnings,
             }
-          : { spent: 0, allocated: 0, remaining: 0 };
->>>>>>> 8ce58421
+          : {
+              allocated: 0,
+              spent: 0,
+              remaining: 0,
+              categories: [],
+              categoryCount: 0,
+              itemsCount: 0,
+              itemWarnings: [],
+            };
 
         // Generate recent activity
         const recentActivity = [
@@ -1600,6 +1282,305 @@
 
   if (overviewData.loading) {
     return (
+      <div className="dashboard-loading">
+        <p>Loading dashboard...</p>
+      </div>
+    );
+  }
+
+  if (overviewData.error) {
+    return (
+      <div className="dashboard-error">
+        <p>Error: {overviewData.error}</p>
+        <button onClick={() => window.location.reload()}>Retry</button>
+      </div>
+    );
+  }
+
+  const { tasks, supplies, budget, recentActivity, accessRequests } =
+    overviewData;
+
+  return (
+    <div className="widgets-container">
+      {/* Access Requests - Full Width Alert */}
+      {accessRequests.length > 0 && (
+        <AccessRequestsWidget
+          requests={accessRequests}
+          jwt={jwt}
+          onUpdate={() => window.location.reload()}
+        />
+      )}
+
+      {/* Horizontal Layout for Main Content */}
+      <div className="dashboard-content">
+        {/* Left: Getting Started / Schedule */}
+        <div className="content-left">
+          <GettingStartedOrSchedule
+            client={client}
+            jwt={jwt}
+            hasBudget={budget.allocated > 0}
+            hasTasks={tasks.total > 0}
+          />
+        </div>
+
+        {/* Right: Budget Widget */}
+        <div className="content-right">
+          <BudgetWidget budget={budget} client={client} />
+        </div>
+      </div>
+
+      <style jsx>{`
+        .widgets-container {
+          display: flex;
+          flex-direction: column;
+          gap: 1.5rem;
+        }
+
+        .dashboard-content {
+          display: grid;
+          grid-template-columns: 1fr 1fr;
+          gap: 1.5rem;
+          align-items: start;
+        }
+
+        .content-left {
+          min-width: 0;
+        }
+
+        .content-right {
+          min-width: 0;
+        }
+
+        .dashboard-loading,
+        .dashboard-error {
+          text-align: center;
+          padding: 3rem;
+          color: #6b7280;
+        }
+
+        .dashboard-error button {
+          margin-top: 1rem;
+          padding: 0.75rem 1.5rem;
+          background: #667eea;
+          color: white;
+          border: none;
+          border-radius: 8px;
+          font-weight: 600;
+          cursor: pointer;
+        }
+
+        @media (max-width: 1024px) {
+          .dashboard-content {
+            grid-template-columns: 1fr;
+          }
+        }
+      `}</style>
+    </div>
+  );
+}
+
+// Enhanced Overview Section with real data (DEPRECATED - kept for reference)
+function OverviewSection_OLD({ client, jwt }) {
+  const [overviewData, setOverviewData] = React.useState({
+    tasks: { total: 0, completed: 0, pending: 0, overdue: 0 },
+    supplies: { total: 0, needsPurchase: 0, lowStock: 0 },
+    budget: { spent: 0, allocated: 0, remaining: 0 },
+    recentActivity: [],
+    accessRequests: [],
+    loading: true,
+    error: null,
+  });
+
+  // Fetch overview data for the selected client
+  React.useEffect(() => {
+    if (!client?._id || !jwt) return;
+
+    const fetchOverviewData = async () => {
+      setOverviewData((prev) => ({ ...prev, loading: true, error: null }));
+
+      try {
+        // Fetch multiple endpoints in parallel
+        const [tasksRes, suppliesRes, budgetRes, accessRequestsRes] =
+          await Promise.all([
+            fetch(`/api/care-tasks/client/${client._id}`, {
+              headers: { Authorization: `Bearer ${jwt}` },
+            }),
+            fetch(`/api/care-need-items?personId=${client._id}`, {
+              headers: { Authorization: `Bearer ${jwt}` },
+            }),
+            fetch(
+              `/api/budget-plans?personId=${
+                client._id
+              }&year=${new Date().getFullYear()}`,
+              {
+                headers: { Authorization: `Bearer ${jwt}` },
+              }
+            ).catch(() => ({ ok: false })), // Budget planning endpoint
+            fetch(`/api/access-requests/incoming`, {
+              headers: { Authorization: `Bearer ${jwt}` },
+            }).catch(() => ({ ok: false })), // Access requests might fail
+          ]);
+
+        const tasks = tasksRes.ok ? await tasksRes.json() : [];
+        const supplies = suppliesRes.ok ? await suppliesRes.json() : [];
+        const budget = budgetRes?.ok ? await budgetRes.json() : null;
+        const accessRequests = accessRequestsRes?.ok
+          ? await accessRequestsRes.json()
+          : [];
+
+        // Process tasks data
+        const taskStats = {
+          total: tasks.length,
+          completed: tasks.filter((t) => t.status === "Complete").length,
+          pending: tasks.filter((t) => t.status === "Scheduled").length,
+          overdue: tasks.filter((t) => t.status === "Missed").length,
+        };
+
+        // Process supplies data
+        const supplyStats = {
+          total: supplies.length,
+          needsPurchase: supplies.filter((s) => s.status === "pending").length,
+          lowStock: supplies.filter((s) => s.priority === "high").length,
+        };
+
+        // Process budget data from budget planning
+        const budgetPlan = budget?.budgetPlan;
+
+        // Calculate actual spending from completed tasks (only current year)
+        const currentYear = new Date().getFullYear();
+        const completedTasks = tasks.filter((t) => {
+          if (t.status !== "Completed" || !t.cost) return false;
+          const taskDate = t.completedAt
+            ? new Date(t.completedAt)
+            : new Date(t.dueDate);
+          return taskDate.getFullYear() === currentYear;
+        });
+
+        const totalSpent = completedTasks.reduce(
+          (sum, t) => sum + (t.cost || 0),
+          0
+        );
+
+        // Calculate spending per budget item
+        const itemSpending = {};
+        completedTasks.forEach((task) => {
+          if (task.budgetItemId) {
+            const itemId = String(task.budgetItemId);
+            itemSpending[itemId] =
+              (itemSpending[itemId] || 0) + (task.cost || 0);
+          }
+        });
+
+        // Find budget items that need warnings
+        const itemWarnings = [];
+        if (budgetPlan) {
+          // Calculate time remaining if budget period dates are available
+          let hasSignificantTimeRemaining = false;
+          if (budgetPlan.budgetPeriodStart && budgetPlan.budgetPeriodEnd) {
+            const now = new Date();
+            const start = new Date(budgetPlan.budgetPeriodStart);
+            const end = new Date(budgetPlan.budgetPeriodEnd);
+            const totalDuration = end - start;
+            const timeRemaining = end - now;
+            const percentTimeRemaining = (timeRemaining / totalDuration) * 100;
+            hasSignificantTimeRemaining = percentTimeRemaining >= 50;
+          }
+
+          (budgetPlan.categories || []).forEach((category) => {
+            (category.items || []).forEach((item) => {
+              const itemId = String(item._id);
+              const spent = itemSpending[itemId] || 0;
+              const allocated = item.budget || 0;
+
+              if (allocated > 0 && spent > 0) {
+                const percentSpent = (spent / allocated) * 100;
+                // Warn if: (100%+ spent) OR (80%+ spent AND 50%+ time remaining)
+                const isOverBudget = percentSpent >= 100;
+                const isHighSpendingWithTimeLeft =
+                  percentSpent >= 80 &&
+                  (hasSignificantTimeRemaining ||
+                    !budgetPlan.budgetPeriodStart);
+
+                if (isOverBudget || isHighSpendingWithTimeLeft) {
+                  itemWarnings.push({
+                    categoryName: category.name,
+                    itemName: item.name,
+                    spent,
+                    allocated,
+                    percentSpent,
+                    isOver: spent > allocated,
+                  });
+                }
+              }
+            });
+          });
+        }
+
+        const budgetStats = budgetPlan
+          ? {
+              allocated: budgetPlan.yearlyBudget || 0,
+              spent: totalSpent,
+              remaining: (budgetPlan.yearlyBudget || 0) - totalSpent,
+              categories: budgetPlan.categories || [],
+              categoryCount: (budgetPlan.categories || []).length,
+              itemsCount: (budgetPlan.categories || []).reduce(
+                (total, cat) => total + (cat.items || []).length,
+                0
+              ),
+              itemWarnings: itemWarnings,
+            }
+          : {
+              allocated: 0,
+              spent: 0,
+              remaining: 0,
+              categories: [],
+              categoryCount: 0,
+              itemsCount: 0,
+              itemWarnings: [],
+            };
+
+        // Generate recent activity
+        const recentActivity = [
+          ...tasks.slice(0, 3).map((t) => ({
+            type: "task",
+            message: `Task "${t.title}" ${
+              t.status === "Complete" ? "completed" : "updated"
+            }`,
+            time: new Date(t.updatedAt || t.createdAt).toLocaleString(),
+          })),
+          ...supplies.slice(0, 2).map((s) => ({
+            type: "supply",
+            message: `Supply "${s.name}" needs attention`,
+            time: new Date(s.updatedAt || s.createdAt).toLocaleString(),
+          })),
+        ]
+          .sort((a, b) => new Date(b.time) - new Date(a.time))
+          .slice(0, 5);
+
+        setOverviewData({
+          tasks: taskStats,
+          supplies: supplyStats,
+          budget: budgetStats,
+          recentActivity,
+          accessRequests,
+          loading: false,
+          error: null,
+        });
+      } catch (error) {
+        console.error("Error fetching overview data:", error);
+        setOverviewData((prev) => ({
+          ...prev,
+          loading: false,
+          error: "Failed to load overview data",
+        }));
+      }
+    };
+
+    fetchOverviewData();
+  }, [client?._id, jwt]);
+
+  if (overviewData.loading) {
+    return (
       <div className="overview-loading">
         <h3>Overview for {client.name}</h3>
         <p>Loading dashboard data...</p>
@@ -1642,18 +1623,23 @@
           <div className="budget-header">
             <h4>💰 Budget Planning</h4>
             {budget.allocated > 0 ? (
-              <span className="budget-total">${budget.allocated.toLocaleString()}</span>
+              <span className="budget-total">
+                ${budget.allocated.toLocaleString()}
+              </span>
             ) : (
-              <a href="/faq" className="create-budget-link">Create Budget →</a>
+              <a href="/faq" className="create-budget-link">
+                Create Budget →
+              </a>
             )}
           </div>
-<<<<<<< HEAD
 
           {budget.allocated > 0 ? (
             <div className="budget-breakdown">
               <div className="budget-item">
                 <span className="budget-label">Yearly Budget</span>
-                <span className="budget-value">${budget.allocated.toLocaleString()}</span>
+                <span className="budget-value">
+                  ${budget.allocated.toLocaleString()}
+                </span>
               </div>
               <div className="budget-item">
                 <span className="budget-label">Categories</span>
@@ -1664,40 +1650,18 @@
                 <span className="budget-value">{budget.itemsCount}</span>
               </div>
               <div className="budget-actions">
-                <a href="/faq" className="manage-budget-btn">Manage Budget →</a>
+                <a href="/faq" className="manage-budget-btn">
+                  Manage Budget →
+                </a>
               </div>
             </div>
           ) : (
             <div className="no-budget">
               <p>No budget plan created yet</p>
               <p className="budget-description">
-                Create a yearly budget plan with categories and specific items to better manage {client.name}'s care expenses.
+                Create a yearly budget plan with categories and specific items
+                to better manage {client.name}'s care expenses.
               </p>
-=======
-          <div className="budget-breakdown">
-            <div className="budget-item">
-              <span className="budget-label">Spent</span>
-              <span className="budget-value">${budget.spent.toFixed(0)}</span>
-            </div>
-            <div className="budget-item">
-              <span className="budget-label">Remaining</span>
-              <span
-                className={`budget-value ${
-                  budget.remaining < 0 ? "error" : "success"
-                }`}
-              >
-                ${budget.remaining.toFixed(0)}
-              </span>
-            </div>
-            <div className="budget-item">
-              <span className="budget-label">Usage</span>
-              <span className="budget-value">
-                {budget.allocated > 0
-                  ? Math.round((budget.spent / budget.allocated) * 100)
-                  : 0}
-                %
-              </span>
->>>>>>> 8ce58421
             </div>
           )}
         </div>
@@ -1926,15 +1890,11 @@
     const fetchScheduleData = async () => {
       try {
         const today = new Date();
-<<<<<<< HEAD
         // Get today's date in local timezone (YYYY-MM-DD)
         const year = today.getFullYear();
-        const month = String(today.getMonth() + 1).padStart(2, '0');
-        const day = String(today.getDate()).padStart(2, '0');
+        const month = String(today.getMonth() + 1).padStart(2, "0");
+        const day = String(today.getDate()).padStart(2, "0");
         const todayStr = `${year}-${month}-${day}`;
-=======
-        const todayStr = today.toISOString().split("T")[0];
->>>>>>> 8ce58421
 
         const tasksRes = await fetch(`/api/care-tasks/client/${client._id}`, {
           headers: { Authorization: `Bearer ${jwt}` },
@@ -1942,33 +1902,25 @@
 
         const allTasks = tasksRes.ok ? await tasksRes.json() : [];
 
-<<<<<<< HEAD
-        const todaysTasks = allTasks.filter(task => {
-          if (!task.dueDate && !task.scheduledDate) return false;
-          const taskDateObj = task.scheduledDate
-            ? new Date(task.scheduledDate)
-            : new Date(task.dueDate);
-
-          // Get task date in local timezone
-          const taskYear = taskDateObj.getFullYear();
-          const taskMonth = String(taskDateObj.getMonth() + 1).padStart(2, '0');
-          const taskDay = String(taskDateObj.getDate()).padStart(2, '0');
-          const taskDate = `${taskYear}-${taskMonth}-${taskDay}`;
-
-          return taskDate === todayStr;
-        }).slice(0, 5);
-=======
-        // Filter for today's tasks
         const todaysTasks = allTasks
           .filter((task) => {
             if (!task.dueDate && !task.scheduledDate) return false;
-            const taskDate = task.scheduledDate
-              ? new Date(task.scheduledDate).toISOString().split("T")[0]
-              : new Date(task.dueDate).toISOString().split("T")[0];
+            const taskDateObj = task.scheduledDate
+              ? new Date(task.scheduledDate)
+              : new Date(task.dueDate);
+
+            // Get task date in local timezone
+            const taskYear = taskDateObj.getFullYear();
+            const taskMonth = String(taskDateObj.getMonth() + 1).padStart(
+              2,
+              "0"
+            );
+            const taskDay = String(taskDateObj.getDate()).padStart(2, "0");
+            const taskDate = `${taskYear}-${taskMonth}-${taskDay}`;
+
             return taskDate === todayStr;
           })
-          .slice(0, 5); // Limit to 5 tasks
->>>>>>> 8ce58421
+          .slice(0, 5);
 
         setScheduleData({
           todaysTasks,
@@ -1999,7 +1951,8 @@
           <div className="guidance-message">
             <p className="guidance-description">
               Start by creating a yearly budget plan for {client.name}. <br />
-              Once your budget is set up, you can then create care tasks and track spending.
+              Once your budget is set up, you can then create care tasks and
+              track spending.
             </p>
             <div className="guidance-steps">
               <div className="step-indicator">
@@ -2166,20 +2119,10 @@
         </div>
         <div className="guidance-content">
           <div className="guidance-message">
-<<<<<<< HEAD
             <p className="guidance-description">
-              Budget planning is complete! Now create specific care tasks for {client.name} such as
-              medication reminders, appointments, daily activities, or supply purchases.
-=======
-            <p>
-              Start creating care tasks for <strong>{client.name}</strong>
-            </p>
-            <p className="guidance-description">
-              Care tasks are automatically generated from your care need items.
-              <br />
-              Set up recurring needs like medications, hygiene products, or
-              daily activities.
->>>>>>> 8ce58421
+              Budget planning is complete! Now create specific care tasks for{" "}
+              {client.name} such as medication reminders, appointments, daily
+              activities, or supply purchases.
             </p>
             <div className="guidance-steps">
               <div className="step-indicator">
@@ -2377,1410 +2320,6 @@
         </a>
       </div>
 
-      {todaysTasks.length === 0 ? (
-        <div className="no-schedule">
-          <p>No scheduled tasks for today</p>
-        </div>
-      ) : (
-        <div className="schedule-list">
-          {todaysTasks.map((task, index) => (
-            <div key={task._id || index} className="schedule-item">
-              <div className="schedule-time">
-                {task.scheduledTime || 'All day'}
-              </div>
-              <div className="schedule-content">
-                <div className="schedule-title">{task.title}</div>
-                <div className="schedule-details">
-                  {task.assignedTo && <span className="assigned-to">👤 {task.assignedTo}</span>}
-                  <span className={`status-badge ${task.status?.toLowerCase()}`}>
-                    {task.status || 'Scheduled'}
-                  </span>
-                </div>
-              </div>
-            </div>
-          ))}
-        </div>
-      )}
-
-      <style jsx>{`
-        .todays-schedule {
-          background: #f8fafc;
-          border-radius: 12px;
-          padding: 1.5rem;
-          border: 1px solid #e5e7eb;
-        }
-
-        .schedule-header {
-          display: flex;
-          justify-content: space-between;
-          align-items: center;
-          margin-bottom: 1rem;
-        }
-
-        .schedule-header h4 {
-          margin: 0;
-          color: #374151;
-          font-size: 1.2rem;
-        }
-
-        .view-more-btn {
-          color: #667eea;
-          text-decoration: none;
-          font-weight: 500;
-          font-size: 0.9rem;
-          padding: 0.5rem 1rem;
-          border-radius: 6px;
-          transition: background-color 0.2s;
-        }
-
-        .view-more-btn:hover {
-          background-color: rgba(102, 126, 234, 0.1);
-          text-decoration: none;
-        }
-
-        .no-schedule {
-          text-align: center;
-          padding: 2rem;
-          color: #6b7280;
-        }
-
-        .schedule-list {
-          display: flex;
-          flex-direction: column;
-          gap: 0.75rem;
-        }
-
-        .schedule-item {
-          display: flex;
-          gap: 1rem;
-          padding: 1rem;
-          background: white;
-          border-radius: 8px;
-          border: 1px solid #e5e7eb;
-        }
-
-        .schedule-time {
-          color: #667eea;
-          font-weight: 600;
-          font-size: 0.875rem;
-          min-width: 80px;
-          flex-shrink: 0;
-        }
-
-        .schedule-content {
-          flex: 1;
-        }
-
-        .schedule-title {
-          font-weight: 600;
-          color: #374151;
-          margin-bottom: 0.25rem;
-        }
-
-        .schedule-details {
-          display: flex;
-          align-items: center;
-          gap: 0.75rem;
-          font-size: 0.875rem;
-        }
-
-        .assigned-to {
-          color: #6b7280;
-        }
-
-        .status-badge {
-          padding: 0.125rem 0.5rem;
-          border-radius: 12px;
-          font-size: 0.75rem;
-          font-weight: 500;
-        }
-
-        .status-badge.scheduled {
-          background: #e0f2fe;
-          color: #0369a1;
-        }
-
-        .status-badge.complete {
-          background: #ecfdf5;
-          color: #059669;
-        }
-
-        .status-badge.missed {
-          background: #fef2f2;
-          color: #dc2626;
-        }
-
-        @media (max-width: 768px) {
-          .schedule-header {
-            flex-direction: column;
-            gap: 0.5rem;
-            align-items: flex-start;
-          }
-
-          .schedule-item {
-            flex-direction: column;
-            gap: 0.5rem;
-          }
-
-          .schedule-time {
-            min-width: auto;
-          }
-        }
-      `}</style>
-    </div>
-  );
-}
-
-// OLD COMPONENT - Kept for reference, can be removed later
-function TodaysScheduleOrGuidance_OLD({ client, jwt }) {
-  const [scheduleData, setScheduleData] = React.useState({
-    shifts: [],
-    todaysTasks: [],
-    allTasks: [],
-    hasAnyTasks: false,
-    loading: true,
-    error: null
-  });
-
-  React.useEffect(() => {
-    if (!client?._id || !jwt) return;
-
-    const fetchScheduleData = async () => {
-      try {
-        // Get today's date in local timezone
-        const today = new Date();
-        const year = today.getFullYear();
-        const month = String(today.getMonth() + 1).padStart(2, '0');
-        const day = String(today.getDate()).padStart(2, '0');
-        const todayStr = `${year}-${month}-${day}`;
-
-        // Fetch all tasks for this client
-        const tasksRes = await fetch(`/api/care-tasks/client/${client._id}`, {
-          headers: { Authorization: `Bearer ${jwt}` }
-        });
-
-        const allTasks = tasksRes.ok ? await tasksRes.json() : [];
-
-        // Filter for today's tasks
-        const todaysTasks = allTasks.filter(task => {
-          if (!task.dueDate && !task.scheduledDate) return false;
-          const taskDateObj = task.scheduledDate
-            ? new Date(task.scheduledDate)
-            : new Date(task.dueDate);
-
-          // Get task date in local timezone
-          const taskYear = taskDateObj.getFullYear();
-          const taskMonth = String(taskDateObj.getMonth() + 1).padStart(2, '0');
-          const taskDay = String(taskDateObj.getDate()).padStart(2, '0');
-          const taskDate = `${taskYear}-${taskMonth}-${taskDay}`;
-
-          return taskDate === todayStr;
-        }).slice(0, 5); // Limit to 5 tasks
-
-        setScheduleData({
-          todaysTasks,
-          allTasks,
-          hasAnyTasks: allTasks.length > 0,
-          shifts: [], // We can add shifts later
-          loading: false,
-          error: null
-        });
-      } catch (error) {
-        console.error('Error fetching schedule data:', error);
-        setScheduleData({
-          todaysTasks: [],
-          allTasks: [],
-          hasAnyTasks: false,
-          shifts: [],
-          loading: false,
-          error: 'Failed to load schedule'
-        });
-      }
-    };
-
-    fetchScheduleData();
-  }, [client?._id, jwt]);
-
-  if (scheduleData.loading) {
-    return (
-      <div className="todays-schedule">
-        <h4>Today's Schedule</h4>
-        <p>Loading today's schedule...</p>
-      </div>
-    );
-  }
-
-  if (scheduleData.error) {
-    return (
-      <div className="todays-schedule">
-        <h4>Today's Schedule</h4>
-        <p>Error loading schedule</p>
-      </div>
-    );
-  }
-
-  const { todaysTasks, hasAnyTasks } = scheduleData;
-
-  // Show task creation guidance if no tasks exist for this client
-  if (!hasAnyTasks) {
-    return (
-      <div className="task-guidance">
-        <div className="guidance-header">
-          <h4>Get Started with Care Tasks</h4>
-        </div>
-        <div className="guidance-content">
-          <div className="guidance-message">
-            <p>Start creating care tasks for <strong>{client.name}</strong></p>
-            <p className="guidance-description">
-              Care tasks are automatically generated from your care need items.<br />
-              Set up recurring needs like medications, hygiene products, or daily activities.
-            </p>
-          </div>
-          <a href="/sub-elements" className="guidance-btn">
-            Create Care Items →
-          </a>
-        </div>
-
-        <style jsx>{`
-          .task-guidance {
-            background: linear-gradient(135deg, #f0f9ff 0%, #e0f2fe 100%);
-            border: 2px solid #38bdf8;
-            border-radius: 12px;
-            padding: 1.5rem;
-            margin-bottom: 1.5rem;
-          }
-
-          .guidance-header h4 {
-            margin: 0 0 1rem 0;
-            color: #0369a1;
-            font-size: 1.2rem;
-          }
-
-          .guidance-content {
-            display: flex;
-            justify-content: space-between;
-            align-items: center;
-            gap: 1.5rem;
-          }
-
-          .guidance-message {
-            flex: 1;
-          }
-
-          .guidance-message p {
-            margin: 0 0 0.5rem 0;
-            color: #0c4a6e;
-            font-size: 1rem;
-          }
-
-          .guidance-message p:first-child {
-            font-size: 1.1rem;
-            font-weight: 600;
-          }
-
-          .guidance-description {
-            font-size: 0.9rem !important;
-            color: #075985 !important;
-            opacity: 0.8;
-          }
-
-          .guidance-btn {
-            background: #0ea5e9;
-            color: white;
-            text-decoration: none;
-            padding: 0.75rem 1.5rem;
-            border-radius: 8px;
-            font-weight: 600;
-            font-size: 0.95rem;
-            transition: all 0.2s;
-            white-space: nowrap;
-            flex-shrink: 0;
-          }
-
-          .guidance-btn:hover {
-            background: #0284c7;
-            transform: translateY(-1px);
-            text-decoration: none;
-          }
-
-          @media (max-width: 768px) {
-            .guidance-content {
-              flex-direction: column;
-              gap: 1rem;
-              text-align: center;
-            }
-
-            .guidance-btn {
-              align-self: center;
-            }
-          }
-        `}</style>
-      </div>
-    );
-  }
-
-  return (
-    <div className="todays-schedule">
-      <div className="schedule-header">
-        <h4>Today's Schedule</h4>
-        <a href="/tasks-new" className="view-more-btn">
-          View Full Schedule →
-        </a>
-      </div>
-
-      {todaysTasks.length === 0 ? (
-        <div className="no-schedule">
-          <p>No scheduled tasks for today</p>
-        </div>
-      ) : (
-        <div className="schedule-list">
-          {todaysTasks.map((task, index) => (
-            <div key={task._id || index} className="schedule-item">
-              <div className="schedule-time">
-                {task.scheduledTime || 'All day'}
-              </div>
-              <div className="schedule-content">
-                <div className="schedule-title">{task.title}</div>
-                <div className="schedule-details">
-                  {task.assignedTo && <span className="assigned-to">👤 {task.assignedTo}</span>}
-                  <span className={`status-badge ${task.status?.toLowerCase()}`}>
-                    {task.status || 'Scheduled'}
-                  </span>
-                </div>
-              </div>
-            </div>
-          ))}
-        </div>
-      )}
-
-      <style jsx>{`
-        .todays-schedule {
-          background: #f8fafc;
-          border-radius: 12px;
-          padding: 1.5rem;
-          margin-bottom: 1.5rem;
-        }
-
-        .schedule-header {
-          display: flex;
-          justify-content: space-between;
-          align-items: center;
-          margin-bottom: 1rem;
-        }
-
-        .schedule-header h4 {
-          margin: 0;
-          color: #374151;
-          font-size: 1.2rem;
-        }
-
-        .view-more-btn {
-          color: #667eea;
-          text-decoration: none;
-          font-weight: 500;
-          font-size: 0.9rem;
-          padding: 0.5rem 1rem;
-          border-radius: 6px;
-          transition: background-color 0.2s;
-        }
-
-        .view-more-btn:hover {
-          background-color: rgba(102, 126, 234, 0.1);
-          text-decoration: none;
-        }
-
-        .no-schedule {
-          text-align: center;
-          padding: 2rem;
-          color: #6b7280;
-        }
-
-        .schedule-list {
-          display: flex;
-          flex-direction: column;
-          gap: 0.75rem;
-        }
-
-        .schedule-item {
-          display: flex;
-          gap: 1rem;
-          padding: 1rem;
-          background: white;
-          border-radius: 8px;
-          border: 1px solid #e5e7eb;
-        }
-
-        .schedule-time {
-          color: #667eea;
-          font-weight: 600;
-          font-size: 0.875rem;
-          min-width: 80px;
-          flex-shrink: 0;
-        }
-
-        .schedule-content {
-          flex: 1;
-        }
-
-        .schedule-title {
-          font-weight: 600;
-          color: #374151;
-          margin-bottom: 0.25rem;
-        }
-
-        .schedule-details {
-          display: flex;
-          align-items: center;
-          gap: 0.75rem;
-          font-size: 0.875rem;
-        }
-
-        .assigned-to {
-          color: #6b7280;
-        }
-
-        .status-badge {
-          padding: 0.125rem 0.5rem;
-          border-radius: 12px;
-          font-size: 0.75rem;
-          font-weight: 500;
-        }
-
-        .status-badge.scheduled {
-          background: #e0f2fe;
-          color: #0369a1;
-        }
-
-        .status-badge.complete {
-          background: #ecfdf5;
-          color: #059669;
-        }
-
-        .status-badge.missed {
-          background: #fef2f2;
-          color: #dc2626;
-        }
-
-        @media (max-width: 768px) {
-          .schedule-header {
-            flex-direction: column;
-            gap: 0.5rem;
-            align-items: flex-start;
-          }
-
-          .schedule-item {
-            flex-direction: column;
-            gap: 0.5rem;
-          }
-
-          .schedule-time {
-            min-width: auto;
-          }
-        }
-      `}</style>
-    </div>
-  );
-}
-
-// Task Summary Widget
-function TaskSummaryWidget({ tasks, client }) {
-  return (
-    <div className="widget task-summary-widget">
-      <div className="widget-header">
-        <h4>📋 Care Tasks</h4>
-        <a href="/tasks-new" className="widget-link">View All →</a>
-      </div>
-
-      <div className="task-stats">
-        <div className="stat-item">
-          <div className="stat-value">{tasks.total}</div>
-          <div className="stat-label">Total Tasks</div>
-        </div>
-        <div className="stat-item success">
-          <div className="stat-value">{tasks.completed}</div>
-          <div className="stat-label">Completed</div>
-        </div>
-        <div className="stat-item warning">
-          <div className="stat-value">{tasks.pending}</div>
-          <div className="stat-label">Pending</div>
-        </div>
-        <div className="stat-item error">
-          <div className="stat-value">{tasks.overdue}</div>
-          <div className="stat-label">Overdue</div>
-        </div>
-      </div>
-
-      {tasks.total === 0 && (
-        <div className="widget-empty">
-          <p>No care tasks yet</p>
-          <a href="/tasks-new" className="widget-action-btn">Create Care Tasks →</a>
-        </div>
-      )}
-
-      <style jsx>{`
-        .widget {
-          background: white;
-          border-radius: 12px;
-          padding: 1.5rem;
-          box-shadow: 0 1px 3px rgba(0, 0, 0, 0.1);
-          border: 1px solid #e5e7eb;
-        }
-
-        .widget-header {
-          display: flex;
-          justify-content: space-between;
-          align-items: center;
-          margin-bottom: 1.5rem;
-        }
-
-        .widget-header h4 {
-          margin: 0;
-          font-size: 1.1rem;
-          color: #374151;
-          font-weight: 600;
-        }
-
-        .widget-link {
-          color: #667eea;
-          text-decoration: none;
-          font-size: 0.875rem;
-          font-weight: 500;
-        }
-
-        .widget-link:hover {
-          text-decoration: underline;
-        }
-
-        .task-stats {
-          display: grid;
-          grid-template-columns: repeat(2, 1fr);
-          gap: 1rem;
-        }
-
-        .stat-item {
-          text-align: center;
-          padding: 1rem;
-          background: #f8fafc;
-          border-radius: 8px;
-          border: 2px solid #e5e7eb;
-        }
-
-        .stat-item.success {
-          background: #f0fdf4;
-          border-color: #86efac;
-        }
-
-        .stat-item.warning {
-          background: #fefce8;
-          border-color: #fde047;
-        }
-
-        .stat-item.error {
-          background: #fef2f2;
-          border-color: #fca5a5;
-        }
-
-        .stat-value {
-          font-size: 2rem;
-          font-weight: 700;
-          color: #1f2937;
-          margin-bottom: 0.25rem;
-        }
-
-        .stat-item.success .stat-value {
-          color: #16a34a;
-        }
-
-        .stat-item.warning .stat-value {
-          color: #ca8a04;
-        }
-
-        .stat-item.error .stat-value {
-          color: #dc2626;
-        }
-
-        .stat-label {
-          font-size: 0.75rem;
-          color: #6b7280;
-          font-weight: 500;
-          text-transform: uppercase;
-          letter-spacing: 0.05em;
-        }
-
-        .widget-empty {
-          text-align: center;
-          padding: 2rem 1rem;
-          color: #9ca3af;
-        }
-
-        .widget-empty p {
-          margin: 0 0 1rem 0;
-        }
-
-        .widget-action-btn {
-          display: inline-block;
-          padding: 0.5rem 1rem;
-          background: #667eea;
-          color: white;
-          text-decoration: none;
-          border-radius: 6px;
-          font-weight: 500;
-          font-size: 0.875rem;
-        }
-
-        .widget-action-btn:hover {
-          background: #5a67d8;
-        }
-
-        @media (max-width: 640px) {
-          .task-stats {
-            grid-template-columns: 1fr;
-          }
-        }
-      `}</style>
-    </div>
-  );
-}
-
-// Supplies Widget
-function SuppliesWidget({ supplies, client }) {
-  return (
-    <div className="widget supplies-widget">
-      <div className="widget-header">
-        <h4>🛒 Supplies & Purchases</h4>
-        <a href="/tasks-new" className="widget-link">Manage →</a>
-      </div>
-
-      <div className="supplies-summary">
-        <div className="summary-row">
-          <span className="summary-label">Total Items</span>
-          <span className="summary-value">{supplies.total}</span>
-        </div>
-        <div className="summary-row warning">
-          <span className="summary-label">Needs Purchase</span>
-          <span className="summary-value">{supplies.needsPurchase}</span>
-        </div>
-        <div className="summary-row alert">
-          <span className="summary-label">Low Stock / High Priority</span>
-          <span className="summary-value">{supplies.lowStock}</span>
-        </div>
-      </div>
-
-      {supplies.total === 0 && (
-        <div className="widget-empty">
-          <p>No supplies tracked yet</p>
-          <a href="/tasks-new" className="widget-action-btn">Add Supplies →</a>
-        </div>
-      )}
-
-      <style jsx>{`
-        .widget {
-          background: white;
-          border-radius: 12px;
-          padding: 1.5rem;
-          box-shadow: 0 1px 3px rgba(0, 0, 0, 0.1);
-          border: 1px solid #e5e7eb;
-        }
-
-        .widget-header {
-          display: flex;
-          justify-content: space-between;
-          align-items: center;
-          margin-bottom: 1.5rem;
-        }
-
-        .widget-header h4 {
-          margin: 0;
-          font-size: 1.1rem;
-          color: #374151;
-          font-weight: 600;
-        }
-
-        .widget-link {
-          color: #667eea;
-          text-decoration: none;
-          font-size: 0.875rem;
-          font-weight: 500;
-        }
-
-        .widget-link:hover {
-          text-decoration: underline;
-        }
-
-        .supplies-summary {
-          display: flex;
-          flex-direction: column;
-          gap: 0.75rem;
-        }
-
-        .summary-row {
-          display: flex;
-          justify-content: space-between;
-          align-items: center;
-          padding: 0.875rem;
-          background: #f8fafc;
-          border-radius: 6px;
-          border-left: 3px solid #e5e7eb;
-        }
-
-        .summary-row.warning {
-          background: #fefce8;
-          border-left-color: #eab308;
-        }
-
-        .summary-row.alert {
-          background: #fef2f2;
-          border-left-color: #ef4444;
-        }
-
-        .summary-label {
-          font-size: 0.875rem;
-          color: #374151;
-          font-weight: 500;
-        }
-
-        .summary-value {
-          font-size: 1.25rem;
-          font-weight: 700;
-          color: #1f2937;
-        }
-
-        .summary-row.warning .summary-value {
-          color: #ca8a04;
-        }
-
-        .summary-row.alert .summary-value {
-          color: #dc2626;
-        }
-
-        .widget-empty {
-          text-align: center;
-          padding: 2rem 1rem;
-          color: #9ca3af;
-        }
-
-        .widget-empty p {
-          margin: 0 0 1rem 0;
-        }
-
-        .widget-action-btn {
-          display: inline-block;
-          padding: 0.5rem 1rem;
-          background: #667eea;
-          color: white;
-          text-decoration: none;
-          border-radius: 6px;
-          font-weight: 500;
-          font-size: 0.875rem;
-        }
-
-        .widget-action-btn:hover {
-          background: #5a67d8;
-        }
-      `}</style>
-    </div>
-  );
-}
-
-// Budget Widget
-function BudgetWidget({ budget, client }) {
-  const percentSpent = budget.allocated > 0 ? (budget.spent / budget.allocated) * 100 : 0;
-  const isOverBudget = budget.spent > budget.allocated;
-  const isNearLimit = percentSpent >= 80 && !isOverBudget;
-
-  // Get status
-  const getStatus = () => {
-    if (isOverBudget) return { text: 'Over Budget', color: '#ef4444' };
-    if (isNearLimit) return { text: 'Near Limit', color: '#f59e0b' };
-    return { text: 'On Track', color: '#10b981' };
-  };
-
-  const status = getStatus();
-
-  // Check for budget items that are at warning levels (80%+)
-  // This would need actual spending data per category/item from backend
-  // For now, we'll check if categories exist and show a placeholder
-  const hasCategories = (budget.categories || []).length > 0;
-
-  return (
-    <div className="widget budget-widget">
-      <div className="widget-header">
-        <h4>💰 Budget Overview</h4>
-        <a href="/faq" className="widget-link">
-          {budget.allocated > 0 ? 'Manage →' : 'Create →'}
-        </a>
-      </div>
-
-      {budget.allocated > 0 ? (
-        <div className="budget-info">
-          {/* Status Badge */}
-          <div className="budget-status" style={{ backgroundColor: status.color }}>
-            {status.text}
-          </div>
-
-          {/* Main Budget Summary */}
-          <div className="budget-summary">
-            <div className="summary-row">
-              <div className="summary-item">
-                <div className="summary-label">Total Budget</div>
-                <div className="summary-value">${budget.allocated.toLocaleString()}</div>
-              </div>
-              <div className="summary-item">
-                <div className="summary-label">Spent</div>
-                <div className="summary-value spent">${budget.spent.toLocaleString()}</div>
-              </div>
-              <div className="summary-item">
-                <div className="summary-label">Remaining</div>
-                <div className="summary-value remaining">${budget.remaining.toLocaleString()}</div>
-              </div>
-            </div>
-          </div>
-
-          {/* Progress Bar */}
-          <div className="budget-progress">
-            <div className="progress-header">
-              <span className="progress-label">Budget Used</span>
-              <span className="progress-percentage">{percentSpent.toFixed(1)}%</span>
-            </div>
-            <div className="progress-bar">
-              <div
-                className="progress-fill"
-                style={{
-                  width: `${Math.min(percentSpent, 100)}%`,
-                  backgroundColor: status.color
-                }}
-              />
-            </div>
-          </div>
-
-          {/* Budget Warnings - Show when approaching or over budget */}
-          {(isNearLimit || isOverBudget) && (
-            <div className={`budget-warning ${isOverBudget ? 'over-budget' : 'near-limit'}`}>
-              <div className="warning-icon">
-                {isOverBudget ? '🚨' : '⚠️'}
-              </div>
-              <div className="warning-content">
-                <div className="warning-title">
-                  {isOverBudget ? 'Budget Exceeded!' : 'Budget Alert'}
-                </div>
-                <div className="warning-message">
-                  {isOverBudget
-                    ? `You've exceeded your budget by $${(budget.spent - budget.allocated).toLocaleString()}. Review your spending in `
-                    : `You've used ${percentSpent.toFixed(1)}% of your budget. Monitor your spending in `
-                  }
-                  <a href="/faq">Budget Planning</a>
-                </div>
-              </div>
-            </div>
-          )}
-
-          {/* Item-Level Budget Warnings - Show individual items at 80%+ */}
-          {budget.itemWarnings && budget.itemWarnings.length > 0 && (
-            <div className="item-warnings-container">
-              <div className="item-warnings-header">
-                <span className="warning-icon">⚠️</span>
-                <span className="item-warnings-title">Budget Items Need Attention</span>
-              </div>
-              <div className="item-warnings-list">
-                {budget.itemWarnings.map((warning, idx) => (
-                  <div
-                    key={idx}
-                    className={`item-warning ${warning.isOver ? 'item-over' : 'item-near'}`}
-                  >
-                    <div className="item-warning-header">
-                      <span className="item-warning-name">
-                        {warning.itemName}
-                        <span className="item-warning-category"> ({warning.categoryName})</span>
-                      </span>
-                      <span className="item-warning-percent">
-                        {warning.percentSpent.toFixed(0)}%
-                      </span>
-                    </div>
-                    <div className="item-warning-details">
-                      <span className="item-warning-spent">${warning.spent.toFixed(2)}</span>
-                      <span className="item-warning-separator"> / </span>
-                      <span className="item-warning-allocated">${warning.allocated.toFixed(2)}</span>
-                    </div>
-                  </div>
-                ))}
-              </div>
-              <div className="item-warnings-footer">
-                Review and adjust in <a href="/faq">Budget Planning</a>
-              </div>
-            </div>
-          )}
-        </div>
-      ) : (
-        <div className="widget-empty">
-          <p>No budget plan yet</p>
-          <p className="empty-description">Create a yearly budget to track care expenses</p>
-          <a href="/faq" className="widget-action-btn">Create Budget →</a>
-        </div>
-      )}
-
-      <style jsx>{`
-        .widget {
-          background: white;
-          border-radius: 12px;
-          padding: 1.5rem;
-          box-shadow: 0 1px 3px rgba(0, 0, 0, 0.1);
-          border: 1px solid #e5e7eb;
-        }
-
-        .widget-header {
-          display: flex;
-          justify-content: space-between;
-          align-items: center;
-          margin-bottom: 1.5rem;
-        }
-
-        .widget-header h4 {
-          margin: 0;
-          font-size: 1.1rem;
-          color: #374151;
-          font-weight: 600;
-        }
-
-        .widget-link {
-          color: #667eea;
-          text-decoration: none;
-          font-size: 0.875rem;
-          font-weight: 500;
-        }
-
-        .widget-link:hover {
-          text-decoration: underline;
-        }
-
-        .budget-info {
-          display: flex;
-          flex-direction: column;
-          gap: 1.5rem;
-        }
-
-        .budget-status {
-          display: inline-block;
-          padding: 0.5rem 1rem;
-          border-radius: 20px;
-          color: white;
-          font-size: 0.875rem;
-          font-weight: 600;
-          text-align: center;
-          text-transform: uppercase;
-          letter-spacing: 0.05em;
-          width: fit-content;
-        }
-
-        .budget-summary {
-          background: #f8fafc;
-          border-radius: 8px;
-          padding: 1.25rem;
-        }
-
-        .summary-row {
-          display: grid;
-          grid-template-columns: repeat(3, 1fr);
-          gap: 1.5rem;
-        }
-
-        .summary-item {
-          display: flex;
-          flex-direction: column;
-          align-items: center;
-          text-align: center;
-        }
-
-        .summary-label {
-          font-size: 0.75rem;
-          color: #6b7280;
-          text-transform: uppercase;
-          letter-spacing: 0.05em;
-          margin-bottom: 0.5rem;
-          font-weight: 600;
-        }
-
-        .summary-value {
-          font-size: 1.5rem;
-          font-weight: 700;
-          color: #1f2937;
-        }
-
-        .summary-value.spent {
-          color: #ef4444;
-        }
-
-        .summary-value.remaining {
-          color: #10b981;
-        }
-
-        .budget-progress {
-          display: flex;
-          flex-direction: column;
-          gap: 0.5rem;
-        }
-
-        .progress-header {
-          display: flex;
-          justify-content: space-between;
-          align-items: center;
-        }
-
-        .progress-label {
-          font-size: 0.875rem;
-          font-weight: 600;
-          color: #374151;
-        }
-
-        .progress-percentage {
-          font-size: 0.875rem;
-          font-weight: 700;
-          color: #1f2937;
-        }
-
-        .progress-bar {
-          height: 12px;
-          background: #e5e7eb;
-          border-radius: 6px;
-          overflow: hidden;
-          position: relative;
-        }
-
-        .progress-fill {
-          height: 100%;
-          transition: width 0.3s ease;
-          border-radius: 6px;
-        }
-
-        .top-categories {
-          display: flex;
-          flex-direction: column;
-          gap: 1rem;
-        }
-
-        .categories-header {
-          font-size: 0.875rem;
-          font-weight: 700;
-          color: #374151;
-          text-transform: uppercase;
-          letter-spacing: 0.05em;
-        }
-
-        .category-item {
-          display: flex;
-          flex-direction: column;
-          gap: 0.5rem;
-        }
-
-        .category-info {
-          display: flex;
-          justify-content: space-between;
-          align-items: center;
-        }
-
-        .category-name {
-          font-size: 0.875rem;
-          color: #1f2937;
-          font-weight: 600;
-        }
-
-        .category-amount {
-          font-size: 0.875rem;
-          color: #6b7280;
-          font-weight: 600;
-        }
-
-        .category-bar {
-          height: 6px;
-          background: #e5e7eb;
-          border-radius: 3px;
-          overflow: hidden;
-        }
-
-        .category-fill {
-          height: 100%;
-          background: #667eea;
-          border-radius: 3px;
-          transition: width 0.3s ease;
-        }
-
-        .category-bar-container {
-          display: flex;
-          flex-direction: column;
-          gap: 0.25rem;
-        }
-
-        .category-legend {
-          display: flex;
-          justify-content: flex-end;
-        }
-
-        .legend-text {
-          font-size: 0.75rem;
-          color: #9ca3af;
-        }
-
-        .budget-warning {
-          display: flex;
-          gap: 0.75rem;
-          padding: 1rem;
-          border-radius: 8px;
-          border: 2px solid;
-          animation: slideIn 0.3s ease-out;
-        }
-
-        .budget-warning.near-limit {
-          background: #fef3c7;
-          border-color: #f59e0b;
-        }
-
-        .budget-warning.over-budget {
-          background: #fee2e2;
-          border-color: #ef4444;
-        }
-
-        .warning-icon {
-          font-size: 1.5rem;
-          flex-shrink: 0;
-          line-height: 1;
-        }
-
-        .warning-content {
-          flex: 1;
-          min-width: 0;
-        }
-
-        .warning-title {
-          font-weight: 700;
-          font-size: 0.875rem;
-          margin-bottom: 0.25rem;
-        }
-
-        .budget-warning.near-limit .warning-title {
-          color: #92400e;
-        }
-
-        .budget-warning.over-budget .warning-title {
-          color: #991b1b;
-        }
-
-        .warning-message {
-          font-size: 0.875rem;
-          line-height: 1.5;
-        }
-
-        .budget-warning.near-limit .warning-message {
-          color: #78350f;
-        }
-
-        .budget-warning.over-budget .warning-message {
-          color: #7f1d1d;
-        }
-
-        .warning-message a {
-          font-weight: 600;
-          text-decoration: underline;
-        }
-
-        .budget-warning.near-limit .warning-message a {
-          color: #78350f;
-        }
-
-        .budget-warning.over-budget .warning-message a {
-          color: #7f1d1d;
-        }
-
-        .warning-message a:hover {
-          opacity: 0.8;
-        }
-
-        .item-warnings-container {
-          border: 2px solid #d97706;
-          background: #fef3c7;
-          border-radius: 8px;
-          overflow: hidden;
-          animation: slideIn 0.3s ease-out;
-        }
-
-        .item-warnings-header {
-          padding: 0.75rem 1rem;
-          background: #fbbf24;
-          display: flex;
-          align-items: center;
-          gap: 0.5rem;
-        }
-
-        .item-warnings-title {
-          font-size: 0.875rem;
-          font-weight: 700;
-          color: #78350f;
-        }
-
-        .item-warnings-list {
-          padding: 0.75rem;
-          display: flex;
-          flex-direction: column;
-          gap: 0.5rem;
-        }
-
-        .item-warning {
-          background: white;
-          border-radius: 6px;
-          padding: 0.75rem;
-          border-left: 4px solid;
-        }
-
-        .item-warning.item-near {
-          border-left-color: #f59e0b;
-        }
-
-        .item-warning.item-over {
-          border-left-color: #ef4444;
-          background: #fef2f2;
-        }
-
-        .item-warning-header {
-          display: flex;
-          justify-content: space-between;
-          align-items: center;
-          margin-bottom: 0.25rem;
-        }
-
-        .item-warning-name {
-          font-size: 0.875rem;
-          font-weight: 600;
-          color: #1f2937;
-        }
-
-        .item-warning-category {
-          font-size: 0.75rem;
-          font-weight: 400;
-          color: #6b7280;
-        }
-
-        .item-warning-percent {
-          font-size: 0.875rem;
-          font-weight: 700;
-        }
-
-        .item-warning.item-near .item-warning-percent {
-          color: #d97706;
-        }
-
-        .item-warning.item-over .item-warning-percent {
-          color: #dc2626;
-        }
-
-        .item-warning-details {
-          font-size: 0.75rem;
-          color: #6b7280;
-        }
-
-        .item-warning-spent {
-          font-weight: 600;
-          color: #ef4444;
-        }
-
-        .item-warning-separator {
-          color: #9ca3af;
-        }
-
-        .item-warning-allocated {
-          color: #6b7280;
-        }
-
-        .item-warnings-footer {
-          padding: 0.75rem 1rem;
-          background: #fef3c7;
-          font-size: 0.75rem;
-          color: #78350f;
-          border-top: 1px solid #fbbf24;
-        }
-
-        .item-warnings-footer a {
-          font-weight: 600;
-          color: #78350f;
-          text-decoration: underline;
-        }
-
-        .item-warnings-footer a:hover {
-          opacity: 0.8;
-        }
-
-        @keyframes slideIn {
-          from {
-            opacity: 0;
-            transform: translateY(-10px);
-          }
-          to {
-            opacity: 1;
-            transform: translateY(0);
-          }
-        }
-
-        .widget-empty {
-          text-align: center;
-          padding: 2rem 1rem;
-          color: #9ca3af;
-        }
-
-        .widget-empty p {
-          margin: 0 0 0.5rem 0;
-        }
-
-        .empty-description {
-          font-size: 0.875rem;
-          margin-bottom: 1rem !important;
-        }
-
-        .widget-action-btn {
-          display: inline-block;
-          padding: 0.5rem 1rem;
-          background: #667eea;
-          color: white;
-          text-decoration: none;
-          border-radius: 6px;
-          font-weight: 500;
-          font-size: 0.875rem;
-        }
-
-        .widget-action-btn:hover {
-          background: #5a67d8;
-        }
-
-        @media (max-width: 640px) {
-          .summary-row {
-            grid-template-columns: 1fr;
-            gap: 1rem;
-          }
-
-          .summary-value {
-            font-size: 1.25rem;
-          }
-        }
-      `}</style>
-    </div>
-  );
-}
-
-// Recent Activity Widget
-function RecentActivityWidget({ activity }) {
-  return (
-    <div className="widget activity-widget">
-      <div className="widget-header">
-        <h4>⏱️ Recent Activity</h4>
-      </div>
-
-<<<<<<< HEAD
-      <div className="activity-list">
-        {activity.map((item, index) => (
-          <div key={index} className="activity-item">
-            <span className="activity-icon">
-              {item.type === 'task' ? '📋' : '🛒'}
-            </span>
-            <div className="activity-content">
-              <div className="activity-message">{item.message}</div>
-              <div className="activity-time">{item.time}</div>
-=======
       {todaysTasks.length === 0 ? (
         <div className="no-schedule">
           <p>No scheduled tasks for today</p>
@@ -3805,7 +2344,1441 @@
                   </span>
                 </div>
               </div>
->>>>>>> 8ce58421
+            </div>
+          ))}
+        </div>
+      )}
+
+      <style jsx>{`
+        .todays-schedule {
+          background: #f8fafc;
+          border-radius: 12px;
+          padding: 1.5rem;
+          border: 1px solid #e5e7eb;
+        }
+
+        .schedule-header {
+          display: flex;
+          justify-content: space-between;
+          align-items: center;
+          margin-bottom: 1rem;
+        }
+
+        .schedule-header h4 {
+          margin: 0;
+          color: #374151;
+          font-size: 1.2rem;
+        }
+
+        .view-more-btn {
+          color: #667eea;
+          text-decoration: none;
+          font-weight: 500;
+          font-size: 0.9rem;
+          padding: 0.5rem 1rem;
+          border-radius: 6px;
+          transition: background-color 0.2s;
+        }
+
+        .view-more-btn:hover {
+          background-color: rgba(102, 126, 234, 0.1);
+          text-decoration: none;
+        }
+
+        .no-schedule {
+          text-align: center;
+          padding: 2rem;
+          color: #6b7280;
+        }
+
+        .schedule-list {
+          display: flex;
+          flex-direction: column;
+          gap: 0.75rem;
+        }
+
+        .schedule-item {
+          display: flex;
+          gap: 1rem;
+          padding: 1rem;
+          background: white;
+          border-radius: 8px;
+          border: 1px solid #e5e7eb;
+        }
+
+        .schedule-time {
+          color: #667eea;
+          font-weight: 600;
+          font-size: 0.875rem;
+          min-width: 80px;
+          flex-shrink: 0;
+        }
+
+        .schedule-content {
+          flex: 1;
+        }
+
+        .schedule-title {
+          font-weight: 600;
+          color: #374151;
+          margin-bottom: 0.25rem;
+        }
+
+        .schedule-details {
+          display: flex;
+          align-items: center;
+          gap: 0.75rem;
+          font-size: 0.875rem;
+        }
+
+        .assigned-to {
+          color: #6b7280;
+        }
+
+        .status-badge {
+          padding: 0.125rem 0.5rem;
+          border-radius: 12px;
+          font-size: 0.75rem;
+          font-weight: 500;
+        }
+
+        .status-badge.scheduled {
+          background: #e0f2fe;
+          color: #0369a1;
+        }
+
+        .status-badge.complete {
+          background: #ecfdf5;
+          color: #059669;
+        }
+
+        .status-badge.missed {
+          background: #fef2f2;
+          color: #dc2626;
+        }
+
+        @media (max-width: 768px) {
+          .schedule-header {
+            flex-direction: column;
+            gap: 0.5rem;
+            align-items: flex-start;
+          }
+
+          .schedule-item {
+            flex-direction: column;
+            gap: 0.5rem;
+          }
+
+          .schedule-time {
+            min-width: auto;
+          }
+        }
+      `}</style>
+    </div>
+  );
+}
+
+// OLD COMPONENT - Kept for reference, can be removed later
+function TodaysScheduleOrGuidance_OLD({ client, jwt }) {
+  const [scheduleData, setScheduleData] = React.useState({
+    shifts: [],
+    todaysTasks: [],
+    allTasks: [],
+    hasAnyTasks: false,
+    loading: true,
+    error: null,
+  });
+
+  React.useEffect(() => {
+    if (!client?._id || !jwt) return;
+
+    const fetchScheduleData = async () => {
+      try {
+        // Get today's date in local timezone
+        const today = new Date();
+        const year = today.getFullYear();
+        const month = String(today.getMonth() + 1).padStart(2, "0");
+        const day = String(today.getDate()).padStart(2, "0");
+        const todayStr = `${year}-${month}-${day}`;
+
+        // Fetch all tasks for this client
+        const tasksRes = await fetch(`/api/care-tasks/client/${client._id}`, {
+          headers: { Authorization: `Bearer ${jwt}` },
+        });
+
+        const allTasks = tasksRes.ok ? await tasksRes.json() : [];
+
+        // Filter for today's tasks
+        const todaysTasks = allTasks
+          .filter((task) => {
+            if (!task.dueDate && !task.scheduledDate) return false;
+            const taskDateObj = task.scheduledDate
+              ? new Date(task.scheduledDate)
+              : new Date(task.dueDate);
+
+            // Get task date in local timezone
+            const taskYear = taskDateObj.getFullYear();
+            const taskMonth = String(taskDateObj.getMonth() + 1).padStart(
+              2,
+              "0"
+            );
+            const taskDay = String(taskDateObj.getDate()).padStart(2, "0");
+            const taskDate = `${taskYear}-${taskMonth}-${taskDay}`;
+
+            return taskDate === todayStr;
+          })
+          .slice(0, 5); // Limit to 5 tasks
+
+        setScheduleData({
+          todaysTasks,
+          allTasks,
+          hasAnyTasks: allTasks.length > 0,
+          shifts: [], // We can add shifts later
+          loading: false,
+          error: null,
+        });
+      } catch (error) {
+        console.error("Error fetching schedule data:", error);
+        setScheduleData({
+          todaysTasks: [],
+          allTasks: [],
+          hasAnyTasks: false,
+          shifts: [],
+          loading: false,
+          error: "Failed to load schedule",
+        });
+      }
+    };
+
+    fetchScheduleData();
+  }, [client?._id, jwt]);
+
+  if (scheduleData.loading) {
+    return (
+      <div className="todays-schedule">
+        <h4>Today's Schedule</h4>
+        <p>Loading today's schedule...</p>
+      </div>
+    );
+  }
+
+  if (scheduleData.error) {
+    return (
+      <div className="todays-schedule">
+        <h4>Today's Schedule</h4>
+        <p>Error loading schedule</p>
+      </div>
+    );
+  }
+
+  const { todaysTasks, hasAnyTasks } = scheduleData;
+
+  // Show task creation guidance if no tasks exist for this client
+  if (!hasAnyTasks) {
+    return (
+      <div className="task-guidance">
+        <div className="guidance-header">
+          <h4>Get Started with Care Tasks</h4>
+        </div>
+        <div className="guidance-content">
+          <div className="guidance-message">
+            <p>
+              Start creating care tasks for <strong>{client.name}</strong>
+            </p>
+            <p className="guidance-description">
+              Care tasks are automatically generated from your care need items.
+              <br />
+              Set up recurring needs like medications, hygiene products, or
+              daily activities.
+            </p>
+          </div>
+          <a href="/sub-elements" className="guidance-btn">
+            Create Care Items →
+          </a>
+        </div>
+
+        <style jsx>{`
+          .task-guidance {
+            background: linear-gradient(135deg, #f0f9ff 0%, #e0f2fe 100%);
+            border: 2px solid #38bdf8;
+            border-radius: 12px;
+            padding: 1.5rem;
+            margin-bottom: 1.5rem;
+          }
+
+          .guidance-header h4 {
+            margin: 0 0 1rem 0;
+            color: #0369a1;
+            font-size: 1.2rem;
+          }
+
+          .guidance-content {
+            display: flex;
+            justify-content: space-between;
+            align-items: center;
+            gap: 1.5rem;
+          }
+
+          .guidance-message {
+            flex: 1;
+          }
+
+          .guidance-message p {
+            margin: 0 0 0.5rem 0;
+            color: #0c4a6e;
+            font-size: 1rem;
+          }
+
+          .guidance-message p:first-child {
+            font-size: 1.1rem;
+            font-weight: 600;
+          }
+
+          .guidance-description {
+            font-size: 0.9rem !important;
+            color: #075985 !important;
+            opacity: 0.8;
+          }
+
+          .guidance-btn {
+            background: #0ea5e9;
+            color: white;
+            text-decoration: none;
+            padding: 0.75rem 1.5rem;
+            border-radius: 8px;
+            font-weight: 600;
+            font-size: 0.95rem;
+            transition: all 0.2s;
+            white-space: nowrap;
+            flex-shrink: 0;
+          }
+
+          .guidance-btn:hover {
+            background: #0284c7;
+            transform: translateY(-1px);
+            text-decoration: none;
+          }
+
+          @media (max-width: 768px) {
+            .guidance-content {
+              flex-direction: column;
+              gap: 1rem;
+              text-align: center;
+            }
+
+            .guidance-btn {
+              align-self: center;
+            }
+          }
+        `}</style>
+      </div>
+    );
+  }
+
+  return (
+    <div className="todays-schedule">
+      <div className="schedule-header">
+        <h4>Today's Schedule</h4>
+        <a href="/tasks-new" className="view-more-btn">
+          View Full Schedule →
+        </a>
+      </div>
+
+      {todaysTasks.length === 0 ? (
+        <div className="no-schedule">
+          <p>No scheduled tasks for today</p>
+        </div>
+      ) : (
+        <div className="schedule-list">
+          {todaysTasks.map((task, index) => (
+            <div key={task._id || index} className="schedule-item">
+              <div className="schedule-time">
+                {task.scheduledTime || "All day"}
+              </div>
+              <div className="schedule-content">
+                <div className="schedule-title">{task.title}</div>
+                <div className="schedule-details">
+                  {task.assignedTo && (
+                    <span className="assigned-to">👤 {task.assignedTo}</span>
+                  )}
+                  <span
+                    className={`status-badge ${task.status?.toLowerCase()}`}
+                  >
+                    {task.status || "Scheduled"}
+                  </span>
+                </div>
+              </div>
+            </div>
+          ))}
+        </div>
+      )}
+
+      <style jsx>{`
+        .todays-schedule {
+          background: #f8fafc;
+          border-radius: 12px;
+          padding: 1.5rem;
+          margin-bottom: 1.5rem;
+        }
+
+        .schedule-header {
+          display: flex;
+          justify-content: space-between;
+          align-items: center;
+          margin-bottom: 1rem;
+        }
+
+        .schedule-header h4 {
+          margin: 0;
+          color: #374151;
+          font-size: 1.2rem;
+        }
+
+        .view-more-btn {
+          color: #667eea;
+          text-decoration: none;
+          font-weight: 500;
+          font-size: 0.9rem;
+          padding: 0.5rem 1rem;
+          border-radius: 6px;
+          transition: background-color 0.2s;
+        }
+
+        .view-more-btn:hover {
+          background-color: rgba(102, 126, 234, 0.1);
+          text-decoration: none;
+        }
+
+        .no-schedule {
+          text-align: center;
+          padding: 2rem;
+          color: #6b7280;
+        }
+
+        .schedule-list {
+          display: flex;
+          flex-direction: column;
+          gap: 0.75rem;
+        }
+
+        .schedule-item {
+          display: flex;
+          gap: 1rem;
+          padding: 1rem;
+          background: white;
+          border-radius: 8px;
+          border: 1px solid #e5e7eb;
+        }
+
+        .schedule-time {
+          color: #667eea;
+          font-weight: 600;
+          font-size: 0.875rem;
+          min-width: 80px;
+          flex-shrink: 0;
+        }
+
+        .schedule-content {
+          flex: 1;
+        }
+
+        .schedule-title {
+          font-weight: 600;
+          color: #374151;
+          margin-bottom: 0.25rem;
+        }
+
+        .schedule-details {
+          display: flex;
+          align-items: center;
+          gap: 0.75rem;
+          font-size: 0.875rem;
+        }
+
+        .assigned-to {
+          color: #6b7280;
+        }
+
+        .status-badge {
+          padding: 0.125rem 0.5rem;
+          border-radius: 12px;
+          font-size: 0.75rem;
+          font-weight: 500;
+        }
+
+        .status-badge.scheduled {
+          background: #e0f2fe;
+          color: #0369a1;
+        }
+
+        .status-badge.complete {
+          background: #ecfdf5;
+          color: #059669;
+        }
+
+        .status-badge.missed {
+          background: #fef2f2;
+          color: #dc2626;
+        }
+
+        @media (max-width: 768px) {
+          .schedule-header {
+            flex-direction: column;
+            gap: 0.5rem;
+            align-items: flex-start;
+          }
+
+          .schedule-item {
+            flex-direction: column;
+            gap: 0.5rem;
+          }
+
+          .schedule-time {
+            min-width: auto;
+          }
+        }
+      `}</style>
+    </div>
+  );
+}
+
+// Task Summary Widget
+function TaskSummaryWidget({ tasks, client }) {
+  return (
+    <div className="widget task-summary-widget">
+      <div className="widget-header">
+        <h4>📋 Care Tasks</h4>
+        <a href="/tasks-new" className="widget-link">
+          View All →
+        </a>
+      </div>
+
+      <div className="task-stats">
+        <div className="stat-item">
+          <div className="stat-value">{tasks.total}</div>
+          <div className="stat-label">Total Tasks</div>
+        </div>
+        <div className="stat-item success">
+          <div className="stat-value">{tasks.completed}</div>
+          <div className="stat-label">Completed</div>
+        </div>
+        <div className="stat-item warning">
+          <div className="stat-value">{tasks.pending}</div>
+          <div className="stat-label">Pending</div>
+        </div>
+        <div className="stat-item error">
+          <div className="stat-value">{tasks.overdue}</div>
+          <div className="stat-label">Overdue</div>
+        </div>
+      </div>
+
+      {tasks.total === 0 && (
+        <div className="widget-empty">
+          <p>No care tasks yet</p>
+          <a href="/tasks-new" className="widget-action-btn">
+            Create Care Tasks →
+          </a>
+        </div>
+      )}
+
+      <style jsx>{`
+        .widget {
+          background: white;
+          border-radius: 12px;
+          padding: 1.5rem;
+          box-shadow: 0 1px 3px rgba(0, 0, 0, 0.1);
+          border: 1px solid #e5e7eb;
+        }
+
+        .widget-header {
+          display: flex;
+          justify-content: space-between;
+          align-items: center;
+          margin-bottom: 1.5rem;
+        }
+
+        .widget-header h4 {
+          margin: 0;
+          font-size: 1.1rem;
+          color: #374151;
+          font-weight: 600;
+        }
+
+        .widget-link {
+          color: #667eea;
+          text-decoration: none;
+          font-size: 0.875rem;
+          font-weight: 500;
+        }
+
+        .widget-link:hover {
+          text-decoration: underline;
+        }
+
+        .task-stats {
+          display: grid;
+          grid-template-columns: repeat(2, 1fr);
+          gap: 1rem;
+        }
+
+        .stat-item {
+          text-align: center;
+          padding: 1rem;
+          background: #f8fafc;
+          border-radius: 8px;
+          border: 2px solid #e5e7eb;
+        }
+
+        .stat-item.success {
+          background: #f0fdf4;
+          border-color: #86efac;
+        }
+
+        .stat-item.warning {
+          background: #fefce8;
+          border-color: #fde047;
+        }
+
+        .stat-item.error {
+          background: #fef2f2;
+          border-color: #fca5a5;
+        }
+
+        .stat-value {
+          font-size: 2rem;
+          font-weight: 700;
+          color: #1f2937;
+          margin-bottom: 0.25rem;
+        }
+
+        .stat-item.success .stat-value {
+          color: #16a34a;
+        }
+
+        .stat-item.warning .stat-value {
+          color: #ca8a04;
+        }
+
+        .stat-item.error .stat-value {
+          color: #dc2626;
+        }
+
+        .stat-label {
+          font-size: 0.75rem;
+          color: #6b7280;
+          font-weight: 500;
+          text-transform: uppercase;
+          letter-spacing: 0.05em;
+        }
+
+        .widget-empty {
+          text-align: center;
+          padding: 2rem 1rem;
+          color: #9ca3af;
+        }
+
+        .widget-empty p {
+          margin: 0 0 1rem 0;
+        }
+
+        .widget-action-btn {
+          display: inline-block;
+          padding: 0.5rem 1rem;
+          background: #667eea;
+          color: white;
+          text-decoration: none;
+          border-radius: 6px;
+          font-weight: 500;
+          font-size: 0.875rem;
+        }
+
+        .widget-action-btn:hover {
+          background: #5a67d8;
+        }
+
+        @media (max-width: 640px) {
+          .task-stats {
+            grid-template-columns: 1fr;
+          }
+        }
+      `}</style>
+    </div>
+  );
+}
+
+// Supplies Widget
+function SuppliesWidget({ supplies, client }) {
+  return (
+    <div className="widget supplies-widget">
+      <div className="widget-header">
+        <h4>🛒 Supplies & Purchases</h4>
+        <a href="/tasks-new" className="widget-link">
+          Manage →
+        </a>
+      </div>
+
+      <div className="supplies-summary">
+        <div className="summary-row">
+          <span className="summary-label">Total Items</span>
+          <span className="summary-value">{supplies.total}</span>
+        </div>
+        <div className="summary-row warning">
+          <span className="summary-label">Needs Purchase</span>
+          <span className="summary-value">{supplies.needsPurchase}</span>
+        </div>
+        <div className="summary-row alert">
+          <span className="summary-label">Low Stock / High Priority</span>
+          <span className="summary-value">{supplies.lowStock}</span>
+        </div>
+      </div>
+
+      {supplies.total === 0 && (
+        <div className="widget-empty">
+          <p>No supplies tracked yet</p>
+          <a href="/tasks-new" className="widget-action-btn">
+            Add Supplies →
+          </a>
+        </div>
+      )}
+
+      <style jsx>{`
+        .widget {
+          background: white;
+          border-radius: 12px;
+          padding: 1.5rem;
+          box-shadow: 0 1px 3px rgba(0, 0, 0, 0.1);
+          border: 1px solid #e5e7eb;
+        }
+
+        .widget-header {
+          display: flex;
+          justify-content: space-between;
+          align-items: center;
+          margin-bottom: 1.5rem;
+        }
+
+        .widget-header h4 {
+          margin: 0;
+          font-size: 1.1rem;
+          color: #374151;
+          font-weight: 600;
+        }
+
+        .widget-link {
+          color: #667eea;
+          text-decoration: none;
+          font-size: 0.875rem;
+          font-weight: 500;
+        }
+
+        .widget-link:hover {
+          text-decoration: underline;
+        }
+
+        .supplies-summary {
+          display: flex;
+          flex-direction: column;
+          gap: 0.75rem;
+        }
+
+        .summary-row {
+          display: flex;
+          justify-content: space-between;
+          align-items: center;
+          padding: 0.875rem;
+          background: #f8fafc;
+          border-radius: 6px;
+          border-left: 3px solid #e5e7eb;
+        }
+
+        .summary-row.warning {
+          background: #fefce8;
+          border-left-color: #eab308;
+        }
+
+        .summary-row.alert {
+          background: #fef2f2;
+          border-left-color: #ef4444;
+        }
+
+        .summary-label {
+          font-size: 0.875rem;
+          color: #374151;
+          font-weight: 500;
+        }
+
+        .summary-value {
+          font-size: 1.25rem;
+          font-weight: 700;
+          color: #1f2937;
+        }
+
+        .summary-row.warning .summary-value {
+          color: #ca8a04;
+        }
+
+        .summary-row.alert .summary-value {
+          color: #dc2626;
+        }
+
+        .widget-empty {
+          text-align: center;
+          padding: 2rem 1rem;
+          color: #9ca3af;
+        }
+
+        .widget-empty p {
+          margin: 0 0 1rem 0;
+        }
+
+        .widget-action-btn {
+          display: inline-block;
+          padding: 0.5rem 1rem;
+          background: #667eea;
+          color: white;
+          text-decoration: none;
+          border-radius: 6px;
+          font-weight: 500;
+          font-size: 0.875rem;
+        }
+
+        .widget-action-btn:hover {
+          background: #5a67d8;
+        }
+      `}</style>
+    </div>
+  );
+}
+
+// Budget Widget
+function BudgetWidget({ budget, client }) {
+  const percentSpent =
+    budget.allocated > 0 ? (budget.spent / budget.allocated) * 100 : 0;
+  const isOverBudget = budget.spent > budget.allocated;
+  const isNearLimit = percentSpent >= 80 && !isOverBudget;
+
+  // Get status
+  const getStatus = () => {
+    if (isOverBudget) return { text: "Over Budget", color: "#ef4444" };
+    if (isNearLimit) return { text: "Near Limit", color: "#f59e0b" };
+    return { text: "On Track", color: "#10b981" };
+  };
+
+  const status = getStatus();
+
+  // Check for budget items that are at warning levels (80%+)
+  // This would need actual spending data per category/item from backend
+  // For now, we'll check if categories exist and show a placeholder
+  const hasCategories = (budget.categories || []).length > 0;
+
+  return (
+    <div className="widget budget-widget">
+      <div className="widget-header">
+        <h4>💰 Budget Overview</h4>
+        <a href="/faq" className="widget-link">
+          {budget.allocated > 0 ? "Manage →" : "Create →"}
+        </a>
+      </div>
+
+      {budget.allocated > 0 ? (
+        <div className="budget-info">
+          {/* Status Badge */}
+          <div
+            className="budget-status"
+            style={{ backgroundColor: status.color }}
+          >
+            {status.text}
+          </div>
+
+          {/* Main Budget Summary */}
+          <div className="budget-summary">
+            <div className="summary-row">
+              <div className="summary-item">
+                <div className="summary-label">Total Budget</div>
+                <div className="summary-value">
+                  ${budget.allocated.toLocaleString()}
+                </div>
+              </div>
+              <div className="summary-item">
+                <div className="summary-label">Spent</div>
+                <div className="summary-value spent">
+                  ${budget.spent.toLocaleString()}
+                </div>
+              </div>
+              <div className="summary-item">
+                <div className="summary-label">Remaining</div>
+                <div className="summary-value remaining">
+                  ${budget.remaining.toLocaleString()}
+                </div>
+              </div>
+            </div>
+          </div>
+
+          {/* Progress Bar */}
+          <div className="budget-progress">
+            <div className="progress-header">
+              <span className="progress-label">Budget Used</span>
+              <span className="progress-percentage">
+                {percentSpent.toFixed(1)}%
+              </span>
+            </div>
+            <div className="progress-bar">
+              <div
+                className="progress-fill"
+                style={{
+                  width: `${Math.min(percentSpent, 100)}%`,
+                  backgroundColor: status.color,
+                }}
+              />
+            </div>
+          </div>
+
+          {/* Budget Warnings - Show when approaching or over budget */}
+          {(isNearLimit || isOverBudget) && (
+            <div
+              className={`budget-warning ${
+                isOverBudget ? "over-budget" : "near-limit"
+              }`}
+            >
+              <div className="warning-icon">{isOverBudget ? "🚨" : "⚠️"}</div>
+              <div className="warning-content">
+                <div className="warning-title">
+                  {isOverBudget ? "Budget Exceeded!" : "Budget Alert"}
+                </div>
+                <div className="warning-message">
+                  {isOverBudget
+                    ? `You've exceeded your budget by $${(
+                        budget.spent - budget.allocated
+                      ).toLocaleString()}. Review your spending in `
+                    : `You've used ${percentSpent.toFixed(
+                        1
+                      )}% of your budget. Monitor your spending in `}
+                  <a href="/faq">Budget Planning</a>
+                </div>
+              </div>
+            </div>
+          )}
+
+          {/* Item-Level Budget Warnings - Show individual items at 80%+ */}
+          {budget.itemWarnings && budget.itemWarnings.length > 0 && (
+            <div className="item-warnings-container">
+              <div className="item-warnings-header">
+                <span className="warning-icon">⚠️</span>
+                <span className="item-warnings-title">
+                  Budget Items Need Attention
+                </span>
+              </div>
+              <div className="item-warnings-list">
+                {budget.itemWarnings.map((warning, idx) => (
+                  <div
+                    key={idx}
+                    className={`item-warning ${
+                      warning.isOver ? "item-over" : "item-near"
+                    }`}
+                  >
+                    <div className="item-warning-header">
+                      <span className="item-warning-name">
+                        {warning.itemName}
+                        <span className="item-warning-category">
+                          {" "}
+                          ({warning.categoryName})
+                        </span>
+                      </span>
+                      <span className="item-warning-percent">
+                        {warning.percentSpent.toFixed(0)}%
+                      </span>
+                    </div>
+                    <div className="item-warning-details">
+                      <span className="item-warning-spent">
+                        ${warning.spent.toFixed(2)}
+                      </span>
+                      <span className="item-warning-separator"> / </span>
+                      <span className="item-warning-allocated">
+                        ${warning.allocated.toFixed(2)}
+                      </span>
+                    </div>
+                  </div>
+                ))}
+              </div>
+              <div className="item-warnings-footer">
+                Review and adjust in <a href="/faq">Budget Planning</a>
+              </div>
+            </div>
+          )}
+        </div>
+      ) : (
+        <div className="widget-empty">
+          <p>No budget plan yet</p>
+          <p className="empty-description">
+            Create a yearly budget to track care expenses
+          </p>
+          <a href="/faq" className="widget-action-btn">
+            Create Budget →
+          </a>
+        </div>
+      )}
+
+      <style jsx>{`
+        .widget {
+          background: white;
+          border-radius: 12px;
+          padding: 1.5rem;
+          box-shadow: 0 1px 3px rgba(0, 0, 0, 0.1);
+          border: 1px solid #e5e7eb;
+        }
+
+        .widget-header {
+          display: flex;
+          justify-content: space-between;
+          align-items: center;
+          margin-bottom: 1.5rem;
+        }
+
+        .widget-header h4 {
+          margin: 0;
+          font-size: 1.1rem;
+          color: #374151;
+          font-weight: 600;
+        }
+
+        .widget-link {
+          color: #667eea;
+          text-decoration: none;
+          font-size: 0.875rem;
+          font-weight: 500;
+        }
+
+        .widget-link:hover {
+          text-decoration: underline;
+        }
+
+        .budget-info {
+          display: flex;
+          flex-direction: column;
+          gap: 1.5rem;
+        }
+
+        .budget-status {
+          display: inline-block;
+          padding: 0.5rem 1rem;
+          border-radius: 20px;
+          color: white;
+          font-size: 0.875rem;
+          font-weight: 600;
+          text-align: center;
+          text-transform: uppercase;
+          letter-spacing: 0.05em;
+          width: fit-content;
+        }
+
+        .budget-summary {
+          background: #f8fafc;
+          border-radius: 8px;
+          padding: 1.25rem;
+        }
+
+        .summary-row {
+          display: grid;
+          grid-template-columns: repeat(3, 1fr);
+          gap: 1.5rem;
+        }
+
+        .summary-item {
+          display: flex;
+          flex-direction: column;
+          align-items: center;
+          text-align: center;
+        }
+
+        .summary-label {
+          font-size: 0.75rem;
+          color: #6b7280;
+          text-transform: uppercase;
+          letter-spacing: 0.05em;
+          margin-bottom: 0.5rem;
+          font-weight: 600;
+        }
+
+        .summary-value {
+          font-size: 1.5rem;
+          font-weight: 700;
+          color: #1f2937;
+        }
+
+        .summary-value.spent {
+          color: #ef4444;
+        }
+
+        .summary-value.remaining {
+          color: #10b981;
+        }
+
+        .budget-progress {
+          display: flex;
+          flex-direction: column;
+          gap: 0.5rem;
+        }
+
+        .progress-header {
+          display: flex;
+          justify-content: space-between;
+          align-items: center;
+        }
+
+        .progress-label {
+          font-size: 0.875rem;
+          font-weight: 600;
+          color: #374151;
+        }
+
+        .progress-percentage {
+          font-size: 0.875rem;
+          font-weight: 700;
+          color: #1f2937;
+        }
+
+        .progress-bar {
+          height: 12px;
+          background: #e5e7eb;
+          border-radius: 6px;
+          overflow: hidden;
+          position: relative;
+        }
+
+        .progress-fill {
+          height: 100%;
+          transition: width 0.3s ease;
+          border-radius: 6px;
+        }
+
+        .top-categories {
+          display: flex;
+          flex-direction: column;
+          gap: 1rem;
+        }
+
+        .categories-header {
+          font-size: 0.875rem;
+          font-weight: 700;
+          color: #374151;
+          text-transform: uppercase;
+          letter-spacing: 0.05em;
+        }
+
+        .category-item {
+          display: flex;
+          flex-direction: column;
+          gap: 0.5rem;
+        }
+
+        .category-info {
+          display: flex;
+          justify-content: space-between;
+          align-items: center;
+        }
+
+        .category-name {
+          font-size: 0.875rem;
+          color: #1f2937;
+          font-weight: 600;
+        }
+
+        .category-amount {
+          font-size: 0.875rem;
+          color: #6b7280;
+          font-weight: 600;
+        }
+
+        .category-bar {
+          height: 6px;
+          background: #e5e7eb;
+          border-radius: 3px;
+          overflow: hidden;
+        }
+
+        .category-fill {
+          height: 100%;
+          background: #667eea;
+          border-radius: 3px;
+          transition: width 0.3s ease;
+        }
+
+        .category-bar-container {
+          display: flex;
+          flex-direction: column;
+          gap: 0.25rem;
+        }
+
+        .category-legend {
+          display: flex;
+          justify-content: flex-end;
+        }
+
+        .legend-text {
+          font-size: 0.75rem;
+          color: #9ca3af;
+        }
+
+        .budget-warning {
+          display: flex;
+          gap: 0.75rem;
+          padding: 1rem;
+          border-radius: 8px;
+          border: 2px solid;
+          animation: slideIn 0.3s ease-out;
+        }
+
+        .budget-warning.near-limit {
+          background: #fef3c7;
+          border-color: #f59e0b;
+        }
+
+        .budget-warning.over-budget {
+          background: #fee2e2;
+          border-color: #ef4444;
+        }
+
+        .warning-icon {
+          font-size: 1.5rem;
+          flex-shrink: 0;
+          line-height: 1;
+        }
+
+        .warning-content {
+          flex: 1;
+          min-width: 0;
+        }
+
+        .warning-title {
+          font-weight: 700;
+          font-size: 0.875rem;
+          margin-bottom: 0.25rem;
+        }
+
+        .budget-warning.near-limit .warning-title {
+          color: #92400e;
+        }
+
+        .budget-warning.over-budget .warning-title {
+          color: #991b1b;
+        }
+
+        .warning-message {
+          font-size: 0.875rem;
+          line-height: 1.5;
+        }
+
+        .budget-warning.near-limit .warning-message {
+          color: #78350f;
+        }
+
+        .budget-warning.over-budget .warning-message {
+          color: #7f1d1d;
+        }
+
+        .warning-message a {
+          font-weight: 600;
+          text-decoration: underline;
+        }
+
+        .budget-warning.near-limit .warning-message a {
+          color: #78350f;
+        }
+
+        .budget-warning.over-budget .warning-message a {
+          color: #7f1d1d;
+        }
+
+        .warning-message a:hover {
+          opacity: 0.8;
+        }
+
+        .item-warnings-container {
+          border: 2px solid #d97706;
+          background: #fef3c7;
+          border-radius: 8px;
+          overflow: hidden;
+          animation: slideIn 0.3s ease-out;
+        }
+
+        .item-warnings-header {
+          padding: 0.75rem 1rem;
+          background: #fbbf24;
+          display: flex;
+          align-items: center;
+          gap: 0.5rem;
+        }
+
+        .item-warnings-title {
+          font-size: 0.875rem;
+          font-weight: 700;
+          color: #78350f;
+        }
+
+        .item-warnings-list {
+          padding: 0.75rem;
+          display: flex;
+          flex-direction: column;
+          gap: 0.5rem;
+        }
+
+        .item-warning {
+          background: white;
+          border-radius: 6px;
+          padding: 0.75rem;
+          border-left: 4px solid;
+        }
+
+        .item-warning.item-near {
+          border-left-color: #f59e0b;
+        }
+
+        .item-warning.item-over {
+          border-left-color: #ef4444;
+          background: #fef2f2;
+        }
+
+        .item-warning-header {
+          display: flex;
+          justify-content: space-between;
+          align-items: center;
+          margin-bottom: 0.25rem;
+        }
+
+        .item-warning-name {
+          font-size: 0.875rem;
+          font-weight: 600;
+          color: #1f2937;
+        }
+
+        .item-warning-category {
+          font-size: 0.75rem;
+          font-weight: 400;
+          color: #6b7280;
+        }
+
+        .item-warning-percent {
+          font-size: 0.875rem;
+          font-weight: 700;
+        }
+
+        .item-warning.item-near .item-warning-percent {
+          color: #d97706;
+        }
+
+        .item-warning.item-over .item-warning-percent {
+          color: #dc2626;
+        }
+
+        .item-warning-details {
+          font-size: 0.75rem;
+          color: #6b7280;
+        }
+
+        .item-warning-spent {
+          font-weight: 600;
+          color: #ef4444;
+        }
+
+        .item-warning-separator {
+          color: #9ca3af;
+        }
+
+        .item-warning-allocated {
+          color: #6b7280;
+        }
+
+        .item-warnings-footer {
+          padding: 0.75rem 1rem;
+          background: #fef3c7;
+          font-size: 0.75rem;
+          color: #78350f;
+          border-top: 1px solid #fbbf24;
+        }
+
+        .item-warnings-footer a {
+          font-weight: 600;
+          color: #78350f;
+          text-decoration: underline;
+        }
+
+        .item-warnings-footer a:hover {
+          opacity: 0.8;
+        }
+
+        @keyframes slideIn {
+          from {
+            opacity: 0;
+            transform: translateY(-10px);
+          }
+          to {
+            opacity: 1;
+            transform: translateY(0);
+          }
+        }
+
+        .widget-empty {
+          text-align: center;
+          padding: 2rem 1rem;
+          color: #9ca3af;
+        }
+
+        .widget-empty p {
+          margin: 0 0 0.5rem 0;
+        }
+
+        .empty-description {
+          font-size: 0.875rem;
+          margin-bottom: 1rem !important;
+        }
+
+        .widget-action-btn {
+          display: inline-block;
+          padding: 0.5rem 1rem;
+          background: #667eea;
+          color: white;
+          text-decoration: none;
+          border-radius: 6px;
+          font-weight: 500;
+          font-size: 0.875rem;
+        }
+
+        .widget-action-btn:hover {
+          background: #5a67d8;
+        }
+
+        @media (max-width: 640px) {
+          .summary-row {
+            grid-template-columns: 1fr;
+            gap: 1rem;
+          }
+
+          .summary-value {
+            font-size: 1.25rem;
+          }
+        }
+      `}</style>
+    </div>
+  );
+}
+
+// Recent Activity Widget
+function RecentActivityWidget({ activity }) {
+  return (
+    <div className="widget activity-widget">
+      <div className="widget-header">
+        <h4>⏱️ Recent Activity</h4>
+      </div>
+
+      <div className="activity-list">
+        {activity.map((item, index) => (
+          <div key={index} className="activity-item">
+            <span className="activity-icon">
+              {item.type === "task" ? "📋" : "🛒"}
+            </span>
+            <div className="activity-content">
+              <div className="activity-message">{item.message}</div>
+              <div className="activity-time">{item.time}</div>
             </div>
           </div>
         ))}
@@ -4719,7 +4692,7 @@
   const [isChanging, setIsChanging] = React.useState(false);
   const [organizations, setOrganizations] = React.useState([]);
   const [loadingOrgs, setLoadingOrgs] = React.useState(false);
-  const [orgError, setOrgError] = React.useState('');
+  const [orgError, setOrgError] = React.useState("");
 
   // Fetch organizations when user clicks "Change Organization"
   React.useEffect(() => {
@@ -4727,16 +4700,16 @@
 
     const fetchOrganizations = async () => {
       setLoadingOrgs(true);
-      setOrgError('');
+      setOrgError("");
       try {
-        const response = await fetch('/api/organizations');
+        const response = await fetch("/api/organizations");
         if (!response.ok) {
-          throw new Error('Failed to load organizations');
+          throw new Error("Failed to load organizations");
         }
         const data = await response.json();
         setOrganizations(data);
       } catch (error) {
-        setOrgError(error.message || 'Failed to load organizations');
+        setOrgError(error.message || "Failed to load organizations");
       } finally {
         setLoadingOrgs(false);
       }
@@ -4772,9 +4745,8 @@
   };
 
   const handleChangeOrganization = async () => {
-<<<<<<< HEAD
     if (!newOrgId) {
-      alert('Please select an organization');
+      alert("Please select an organization");
       return;
     }
 
@@ -4785,30 +4757,23 @@
     }
 
     // Confirm with user
-    const selectedOrgName = organizations.find(o => o._id === newOrgId)?.name || 'the selected organization';
+    const selectedOrgName =
+      organizations.find((o) => o._id === newOrgId)?.name ||
+      "the selected organization";
     const confirmChange = window.confirm(
       `Are you sure you want to change to "${selectedOrgName}"?\n\n` +
-      `This will move all your clients to the new organization.`
+        `This will move all your clients to the new organization.`
     );
 
     if (!confirmChange) {
-=======
-    if (!newOrgId.trim()) {
-      alert("Please enter an organization ID");
->>>>>>> 8ce58421
       return;
     }
 
     setIsChanging(true);
     try {
-<<<<<<< HEAD
       // Use the same endpoint as OrganizationPage
-      const response = await fetch('/api/users/me/organization', {
-        method: 'PATCH',
-=======
-      const response = await fetch("/api/organizations/change", {
-        method: "POST",
->>>>>>> 8ce58421
+      const response = await fetch("/api/users/me/organization", {
+        method: "PATCH",
         headers: {
           "Content-Type": "application/json",
           Authorization: `Bearer ${jwt}`,
@@ -4824,7 +4789,6 @@
         throw new Error(error.error || "Failed to change organization");
       }
 
-<<<<<<< HEAD
       const data = await response.json();
 
       // Show success message with cascade info if available
@@ -4832,16 +4796,13 @@
         const c = data.cascade;
         alert(
           `Successfully changed to "${selectedOrgName}".\n\n` +
-          `Moved: ${c.personsMoved} clients, ${c.itemsMoved} items, ${c.tasksMoved} tasks.\n` +
-          `${c.familyMoved} family/PoA moved, ${c.staffRevoked} staff/admin access revoked.`
+            `Moved: ${c.personsMoved} clients, ${c.itemsMoved} items, ${c.tasksMoved} tasks.\n` +
+            `${c.familyMoved} family/PoA moved, ${c.staffRevoked} staff/admin access revoked.`
         );
       } else {
         alert(`Successfully joined "${selectedOrgName}".`);
       }
 
-=======
-      alert("Successfully changed organization");
->>>>>>> 8ce58421
       onSuccess();
     } catch (error) {
       alert(`Error: ${error.message}`);
@@ -4887,12 +4848,8 @@
             <div className="action-section">
               <h4>Actions</h4>
               <p className="action-description">
-<<<<<<< HEAD
-                You can change to a different organization, or leave your current organization.
-=======
-                You can change to a different organization using its ID, or
-                leave your current organization.
->>>>>>> 8ce58421
+                You can change to a different organization, or leave your
+                current organization.
               </p>
 
               <div className="action-buttons">
@@ -4907,11 +4864,14 @@
                 ) : (
                   <div className="change-org-form">
                     <h5>Change Organization</h5>
-<<<<<<< HEAD
-                    <p className="form-description">Select the organization you want to join:</p>
+                    <p className="form-description">
+                      Select the organization you want to join:
+                    </p>
 
                     {loadingOrgs ? (
-                      <div className="loading-orgs">Loading organizations...</div>
+                      <div className="loading-orgs">
+                        Loading organizations...
+                      </div>
                     ) : orgError ? (
                       <div className="org-error">Error: {orgError}</div>
                     ) : (
@@ -4930,33 +4890,26 @@
                           ))}
                         </select>
 
-                        {(user?.role === 'Family' || user?.role === 'PoA') &&
+                        {(user?.role === "Family" || user?.role === "PoA") &&
                           newOrgId &&
                           newOrgId !== String(user.organizationId) && (
                             <div className="migration-warning">
-                              <strong>Important:</strong> Changing organizations will:
+                              <strong>Important:</strong> Changing organizations
+                              will:
                               <ul>
-                                <li>Move all your clients to the new organization</li>
+                                <li>
+                                  Move all your clients to the new organization
+                                </li>
                                 <li>Transfer associated family/PoA members</li>
-                                <li>Revoke all staff/admin access to your clients</li>
+                                <li>
+                                  Revoke all staff/admin access to your clients
+                                </li>
                               </ul>
                             </div>
                           )}
                       </>
                     )}
 
-=======
-                    <p className="form-description">
-                      Enter the ID of the organization you want to join:
-                    </p>
-                    <input
-                      type="text"
-                      value={newOrgId}
-                      onChange={(e) => setNewOrgId(e.target.value)}
-                      placeholder="Enter organization ID"
-                      className="org-id-input"
-                    />
->>>>>>> 8ce58421
                     <div className="form-actions">
                       <button
                         className="confirm-change-btn"
