--- conflicted
+++ resolved
@@ -1,9 +1,5 @@
 import React from "react";
-<<<<<<< HEAD
-import "../../css/login_layout.css"
-=======
-import "../../styles/LogIn.css";
->>>>>>> f78e5e5d
+import "../../css/login_layout.css";
 import { Link, useNavigate } from "react-router-dom";
 import useAuth from "../dashboard/hooks/useAuth";
 
@@ -52,96 +48,42 @@
   }
 
   return (
-<<<<<<< HEAD
-  <div className="bg-wallpaper">
-    <div className="box">
-      <div className = "register-box1 h45m40">
-        <div className="left">
-          <h3 >Not a member yet?</h3>
-          <Link to='/registeruser'>
-          <button className = "btn">Register</button>
-          </Link>
+    <div className="bg-wallpaper">
+      <div className="box">
+        <div className="register-box1 h45m40">
+          <div className="left">
+            <h3>Not a member yet?</h3>
+            <Link to="/registeruser">
+              <button className="btn">Register</button>
+            </Link>
+          </div>
         </div>
-      </div>
-      <div className = "register-box2 h55">
+        <div className="register-box2 h55">
           <div className="left">
             <h2>Member Login</h2>
             <form onSubmit={submit}>
-              <input className="form" 
-              placeholder = "Email" value={email} 
-              onChange={(e) => setEmail(e.target.value)}>
-              </input>
-              <input className="form" type="password"
-              placeholder = "Password" value={password} 
-              onChange={(e) => setPassword(e.target.value)}>
-              </input>
-              <button className = "btn"  disabled={loading}>
+              <input
+                className="form"
+                placeholder="Email"
+                value={email}
+                onChange={(e) => setEmail(e.target.value)}
+              ></input>
+              <input
+                className="form"
+                type="password"
+                placeholder="Password"
+                value={password}
+                onChange={(e) => setPassword(e.target.value)}
+              ></input>
+              <button className="btn" disabled={loading}>
                 {loading ? "Logging in…" : "Login"}
               </button>
             </form>
-            {err && <p className = "error">{err}</p>}
-=======
-    <div className="login-wrapper">
-      <div className="card">
-        <h2>Login</h2>
-        <form onSubmit={submit}>
-          <input
-            className="login-input"
-            placeholder="Email"
-            value={email}
-            onChange={(e) => setEmail(e.target.value)}
-          />
-          <input
-            className="login-input"
-            type="password"
-            placeholder="Password"
-            value={password}
-            onChange={(e) => setPassword(e.target.value)}
-          />
-          <div className="login-button-wrapper">
-            <button disabled={loading}>
-              {loading ? "Signing in…" : "Sign in"}
-            </button>
+            {err && <p className="error">{err}</p>}
           </div>
-        </form>
-        <div className="login-register-link-wrapper">
-          <Link className="login-register-link" to="/registeruser">
-            Don't have an account? Sign up here
-          </Link>
->>>>>>> f78e5e5d
         </div>
       </div>
     </div>
-  </div>
-
-      
-    // <div className="login-wrapper">
-    //   <div className="card">
-    //     <h2>Login</h2>
-    //     <form onSubmit={submit}>
-    //       <input className="login-input"
-    //         placeholder="Email"
-    //         value={email}
-    //         onChange={(e) => setEmail(e.target.value)}
-    //         />
-    //       <input className="login-input"
-    //         type="password"
-    //         placeholder="Password"
-    //         value={password}
-    //         onChange={(e) => setPassword(e.target.value)}
-    //         />
-    //       <div className="login-button-wrapper">
-    //         <button disabled={loading}>
-    //           {loading ? "Signing in…" : "Sign in"}
-    //         </button>
-    //       </div>
-    //     </form>
-    //     <div className="login-register-link-wrapper">
-    //       <Link className="login-register-link" to='/registeruser'>Don't have an account? Sign up here</Link>
-    //     </div>
-    //     {err && <p style={{ color: "#b91c1c" }}>{err}</p>}
-    //   </div>
-    // </div>
   );
 }
 
