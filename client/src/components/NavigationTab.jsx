import React, { useState, useEffect, useRef } from "react";
import {
  BiMenu,
  BiHelpCircle,
  BiUser,
  BiLockAlt,
  BiGroup,
  BiCalendar,
  BiGitBranch,
  BiTask,
  BiBarChartSquare,
  BiExit,
} from "react-icons/bi";
import { Link, useNavigate } from "react-router-dom";
import "../styles/NavigationTab.css";
import useAuth from "./dashboard/hooks/useAuth";

const NavItem = ({ to, onClick, children }) => {
  return to ? (
    <Link to={to} className="navigationtab-link">
      {children}
    </Link>
  ) : (
    <button
      type="button"
      onClick={onClick}
      className="navigationtab-link as-button"
    >
      {children}
    </button>
  );
};

const NavigationTab = () => {
<<<<<<< HEAD
    const [showTab, setShowTab] = useState(false)
    return (
        <div className='navigationtab-wrapper'>
            <div className='navigationtab-button-menu-wrapper'>
                <button
                    className={`navigationtab-button-menu ${showTab ? "on" : "off"}`}
                    onClick={() => setShowTab(!showTab)}>
                    <BiMenu />
                </button>
            </div>
            {showTab && <div className="navigationtab-overlay" onClick={() => setShowTab(false)}></div>}
            <div className={`navigationtab-panel ${showTab ? "on" : "off"}`}>
                {
                    showTab &&
                    (
                        <div className='navigationtab-link-wrapper'>
                            {/* TODO: Add URL to these Link */}
                            <Link to="/faq" className='navigationtab-link'><BiSolidDashboard className='navigationtab-icon'/>FAQ</Link>
                            <Link to="/calendar" className='navigationtab-link'><BiCalendar className='navigationtab-icon'/>Calendar</Link>
                            <Link to="/budgetreport" className='navigationtab-link'><BiGroup className='navigationtab-icon'/>Budget reports</Link>
                            <Link to="/tasks" className='navigationtab-link'><BiTask className='navigationtab-icon'/>Tasks</Link>
                            <Link to="/profile" className='navigationtab-link'><BiUser className='navigationtab-icon'/>Profile</Link>
                            <Link to="/logout" className='navigationtab-link'><BiExit className='navigationtab-icon'/>Logout</Link>
                        </div>
                    )
                }
            </div>
        </div>
    )
}

export default NavigationTab
=======
  const [showTab, setShowTab] = useState(false);
  const { setMe } = useAuth();
  const navigate = useNavigate();
  const panelRef = useRef(null);
  const buttonRef = useRef(null);

  const handleLogout = () => {
    localStorage.removeItem("jwt");
    setMe(null);
    navigate("/");
  };

  // Close panel when clicking outside
  useEffect(() => {
    const handleClickOutside = (event) => {
      if (
        showTab &&
        panelRef.current &&
        !panelRef.current.contains(event.target) &&
        buttonRef.current &&
        !buttonRef.current.contains(event.target)
      ) {
        setShowTab(false);
      }
    };

    document.addEventListener("mousedown", handleClickOutside);
    return () => {
      document.removeEventListener("mousedown", handleClickOutside);
    };
  }, [showTab]);

  return (
    <div className="navigationtab-wrapper">
      <div className="navigationtab-button-menu-wrapper">
        <button
          className={`navigationtab-button-menu ${showTab ? "on" : "off"}`}
          onClick={() => setShowTab(!showTab)}
          type="button"
        >
          <BiMenu />
        </button>
      </div>

      {showTab && (
        <div
          className="navigationtab-overlay"
          onClick={() => setShowTab(false)}
        />
      )}

      <div className={`navigationtab-panel ${showTab ? "on" : "off"}`}>
        {showTab && (
          <div className="navigationtab-link-wrapper">
            <NavItem to="/faq">
              <BiHelpCircle className="navigationtab-icon" />
              FAQ
            </NavItem>
            <NavItem to="/profile">
              <BiUser className="navigationtab-icon" />
              Profile
            </NavItem>
            <NavItem to="/access">
              <BiLockAlt className="navigationtab-icon" />
              Access
            </NavItem>
            <NavItem to="/clients">
              <BiGroup className="navigationtab-icon" />
              Clients
            </NavItem>
            <NavItem to="/shift-allocation">
              <BiCalendar className="navigationtab-icon" />
              Shift Allocation
            </NavItem>
            <NavItem to="/sub-elements">
              <BiGitBranch className="navigationtab-icon" />
              Sub-elements
            </NavItem>
            <NavItem to="/tasks">
              <BiTask className="navigationtab-icon" />
              Tasks
            </NavItem>
            <NavItem to="/budget-reports">
              <BiBarChartSquare className="navigationtab-icon" />
              Budget Reports
            </NavItem>

            {/* Log Out as a button but styled like links */}
            <NavItem onClick={handleLogout}>
              <BiExit className="navigationtab-icon" />
              Log Out
            </NavItem>
          </div>
        )}
      </div>
    </div>
  );
};

export default NavigationTab;
>>>>>>> 3d1d1441
<|MERGE_RESOLUTION|>--- conflicted
+++ resolved
@@ -32,40 +32,7 @@
 };
 
 const NavigationTab = () => {
-<<<<<<< HEAD
-    const [showTab, setShowTab] = useState(false)
-    return (
-        <div className='navigationtab-wrapper'>
-            <div className='navigationtab-button-menu-wrapper'>
-                <button
-                    className={`navigationtab-button-menu ${showTab ? "on" : "off"}`}
-                    onClick={() => setShowTab(!showTab)}>
-                    <BiMenu />
-                </button>
-            </div>
-            {showTab && <div className="navigationtab-overlay" onClick={() => setShowTab(false)}></div>}
-            <div className={`navigationtab-panel ${showTab ? "on" : "off"}`}>
-                {
-                    showTab &&
-                    (
-                        <div className='navigationtab-link-wrapper'>
-                            {/* TODO: Add URL to these Link */}
-                            <Link to="/faq" className='navigationtab-link'><BiSolidDashboard className='navigationtab-icon'/>FAQ</Link>
-                            <Link to="/calendar" className='navigationtab-link'><BiCalendar className='navigationtab-icon'/>Calendar</Link>
-                            <Link to="/budgetreport" className='navigationtab-link'><BiGroup className='navigationtab-icon'/>Budget reports</Link>
-                            <Link to="/tasks" className='navigationtab-link'><BiTask className='navigationtab-icon'/>Tasks</Link>
-                            <Link to="/profile" className='navigationtab-link'><BiUser className='navigationtab-icon'/>Profile</Link>
-                            <Link to="/logout" className='navigationtab-link'><BiExit className='navigationtab-icon'/>Logout</Link>
-                        </div>
-                    )
-                }
-            </div>
-        </div>
-    )
-}
 
-export default NavigationTab
-=======
   const [showTab, setShowTab] = useState(false);
   const { setMe } = useAuth();
   const navigate = useNavigate();
@@ -166,4 +133,3 @@
 };
 
 export default NavigationTab;
->>>>>>> 3d1d1441
